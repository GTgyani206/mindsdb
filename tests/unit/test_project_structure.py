from unittest.mock import patch
import datetime as dt
import time
import pytest

import pandas as pd

from .executor_test_base import BaseExecutorDummyML


@pytest.fixture(scope="class")
def scheduler():
    from mindsdb.interfaces.jobs.scheduler import Scheduler
    scheduler_ = Scheduler({})

    yield scheduler_

    scheduler_.stop_thread()


class TestProjectStructure(BaseExecutorDummyML):

    def wait_predictor(self, project, name, filter=None):
        # wait
        done = False
        for attempt in range(200):
            sql = f"select * from {project}.models_versions where name='{name}'"
            if filter is not None:
                for k, v in filter.items():
                    sql += f" and {k}='{v}'"
            ret = self.run_sql(sql)
            if not ret.empty:
                if ret['STATUS'][0] == 'complete':
                    done = True
                    break
                elif ret['STATUS'][0] == 'error':
                    break
            time.sleep(0.5)
        if not done:
            raise RuntimeError("predictor didn't created")

    def get_models(self):
        models = {}
        for p in self.db.Predictor.query.all():
            models[p.id] = p
        return models

    def test_version_managing(self):
        from mindsdb.utilities.exception import EntityNotExistsError
        # set up
        self.set_data('tasks', pd.DataFrame([
            {'a': 1, 'b': dt.datetime(2020, 1, 1)},
            {'a': 2, 'b': dt.datetime(2020, 1, 2)},
            {'a': 1, 'b': dt.datetime(2020, 1, 3)},
        ]))

        # ================= retrain cycles =====================

        # create folder
        self.run_sql('create database proj')

        # -- create model --
        ret = self.run_sql(
            '''
                CREATE model proj.task_model
                from dummy_data (select * from tasks)
                PREDICT a
                using engine='dummy_ml',
                tag = 'first',
                join_learn_process=true
            '''
        )
        assert ret['NAME'][0] == 'task_model'
        assert ret['ENGINE'][0] == 'dummy_ml'
        self.wait_predictor('proj', 'task_model')

        # tag works in create model
        ret = self.run_sql('select * from proj.models')
        assert ret['TAG'][0] == 'first'

        # use model
        ret = self.run_sql('''
             SELECT m.*
               FROM dummy_data.tasks as t
               JOIN proj.task_model as m
        ''')

        assert len(ret) == 3
        assert ret.predicted[0] == 42

        # -- retrain predictor with tag --
        ret = self.run_sql(
            '''
                retrain proj.task_model
                from dummy_data (select * from tasks where a=2)
                PREDICT b
                using tag = 'second',
                join_learn_process=true
            '''
        )
        assert ret['NAME'][0] == 'task_model'
        assert ret['TAG'][0] == 'second'
        self.wait_predictor('proj', 'task_model', {'tag': 'second'})

        # get current model
        ret = self.run_sql('select * from proj.models')

        # check target
        assert ret['PREDICT'][0] == 'b'

        # check label
        assert ret['TAG'][0] == 'second'

        # use model
        ret = self.run_sql('''
             SELECT m.*
               FROM dummy_data.tasks as t
               JOIN proj.task_model as m
        ''')
        assert ret.predicted[0] == 42

        # used model has tag 'second'
        models = self.get_models()
        model_id = ret.predictor_id[0]
        assert models[model_id].label == 'second'

        # -- retrain again with active=0 --
        self.run_sql(
            '''
                retrain proj.task_model
                from dummy_data (select * from tasks where a=2)
                PREDICT a
                using tag='third', active=0
            '''
        )
        self.wait_predictor('proj', 'task_model', {'tag': 'third'})

        ret = self.run_sql('select * from proj.models')

        # check target is from previous retrain
        assert ret['PREDICT'][0] == 'b'

        # use model
        ret = self.run_sql('''
             SELECT m.*
               FROM dummy_data.tasks as t
               JOIN proj.task_model as m
        ''')

        # used model has tag 'second' (previous)
        models = self.get_models()
        model_id = ret.predictor_id[0]
        assert models[model_id].label == 'second'

        # ================ working with inactive versions =================

        # run 3rd version model and check used model version
        ret = self.run_sql('''
             SELECT m.*
               FROM dummy_data.tasks as t
               JOIN proj.task_model.3 as m
        ''')

        # 3rd version was used
        models = self.get_models()
        model_id = ret.predictor_id[0]
        assert models[model_id].label == 'third'

        # one-line query model by version
        ret = self.run_sql('SELECT * from proj.task_model.3 where a=1 and b=2')
        model_id = ret.predictor_id[0]
        assert models[model_id].label == 'third'

        # check exception: not existing version
        with pytest.raises(EntityNotExistsError) as exc_info:
            self.run_sql(
                'SELECT * from proj.task_model.4 where a=1 and b=2',
            )

        # ===================== one-line with 'use database'=======================

        # active
        ret = self.run_sql('SELECT * from task_model where a=1 and b=2', database='proj')
        model_id = ret.predictor_id[0]
        assert models[model_id].label == 'second'

        # inactive
        ret = self.run_sql('SELECT * from task_model.3 where a=1 and b=2', database='proj')
        model_id = ret.predictor_id[0]
        assert models[model_id].label == 'third'

        # ================== managing versions =========================

        # check 'show models' command in different combination
        # Show models <from | in> <project> where <expr>
        ret = self.run_sql('Show models')
        assert len(ret) == 1 and ret['NAME'][0] == 'task_model'

        ret = self.run_sql('Show models from proj')
        assert len(ret) == 1 and ret['NAME'][0] == 'task_model'

        ret = self.run_sql('Show models in proj')
        assert len(ret) == 1 and ret['NAME'][0] == 'task_model'

        ret = self.run_sql("Show models where name='task_model'")
        assert len(ret) == 1 and ret['NAME'][0] == 'task_model'

        # model is not exists
        ret = self.run_sql("Show models from proj where name='xxx'")
        assert len(ret) == 0

        # ----------------

        # See all versions
        ret = self.run_sql('select * from proj.models_versions')
        # we have all tags in versions
        assert set(ret['TAG']) == {'first', 'second', 'third'}

        # Set active selected version
        self.run_sql('''
           update proj.models_versions
           set active=1
           where version=1 and name='task_model'
        ''')

        # get active version
        ret = self.run_sql('select * from proj.models_versions where active = 1')
        assert ret['TAG'][0] == 'first'

        # use active version ?

        # Delete specific version
        self.run_sql('''
           delete from proj.models_versions
           where version=2
           and name='task_model'
        ''')

        # deleted version not in list
        ret = self.run_sql('select * from proj.models_versions')
        assert len(ret) == 2
        assert 'second' not in ret['TAG']

        # try to use deleted version
        with pytest.raises(EntityNotExistsError) as exc_info:
            self.run_sql(
                'SELECT * from proj.task_model.2 where a=1',
            )

        # exception with deleting active version
        with pytest.raises(Exception) as exc_info:
            self.run_sql('''
               delete from proj.models_versions
               where version=1
               and name='task_model'
            ''')
        assert "Can't remove active version" in str(exc_info.value)

        # exception with deleting non-existing version
        with pytest.raises(Exception) as exc_info:
            self.run_sql('''
               delete from proj.models_versions
               where version=11
               and name='task_model'
            ''')
        assert "is not found" in str(exc_info.value)

        # ----------------------------------------------------

        # retrain without all params
        self.run_sql(
            '''
                retrain proj.task_model
            '''
        )
        self.wait_predictor('proj', 'task_model', {'version': '4'})

        # ----------------------------------------------------

        # drop predictor and check model is deleted and no versions
        self.run_sql('drop model proj.task_model')
        ret = self.run_sql('select * from proj.models')
        assert len(ret) == 0

        # versions are also deleted
        ret = self.run_sql('select * from proj.models_versions')
        assert len(ret) == 0

    def test_view(self):
        df = pd.DataFrame([
            {'a': 1, 'b': dt.datetime(2020, 1, 1)},
            {'a': 2, 'b': dt.datetime(2020, 1, 2)},
            {'a': 1, 'b': dt.datetime(2020, 1, 3)},
        ])
        self.save_file('tasks', df)

        self.run_sql('''
            create view mindsdb.vtasks (
                select * from files.tasks where a=1
            )
        ''')

        # -- create model --
        self.run_sql(
            '''
                CREATE model mindsdb.task_model
                from mindsdb (select * from vtasks)
                PREDICT a
                using engine='dummy_ml'
            '''
        )
        self.wait_predictor('mindsdb', 'task_model')

        # use model
        ret = self.run_sql('''
             SELECT m.*
               FROM mindsdb.vtasks as t
               JOIN mindsdb.task_model as m
        ''')

        assert len(ret) == 2
        assert ret.predicted[0] == 42

    def test_empty_df(self):
        # -- create model --
        self.run_sql(
            '''
                CREATE model mindsdb.task_model
                PREDICT a
                using engine='dummy_ml',
                join_learn_process=true
            '''
        )
        self.wait_predictor('mindsdb', 'task_model')

    def test_replace_model(self):
        # create model
        self.run_sql(
            '''
                CREATE or REPLACE model task_model
                PREDICT a
                using engine='dummy_ml',
                join_learn_process=true
            '''
        )
        self.wait_predictor('mindsdb', 'task_model')

        # recreate
        self.run_sql(
            '''
                CREATE or REPLACE model task_model
                PREDICT a
                using engine='dummy_ml',
                join_learn_process=true, my_param='a'
            '''
        )
        self.wait_predictor('mindsdb', 'task_model')

        # test json operator
        resp = self.run_sql("select training_options->'using'->'my_param' param from models where name='task_model' ")

        # FIXME duckdb returns result quoted
        assert resp['param'][0] == '"a"'

    @patch('mindsdb.integrations.handlers.postgres_handler.Handler')
    def test_complex_joins(self, data_handler):
        df1 = pd.DataFrame([
            {'a': 1, 'c': 1, 'b': dt.datetime(2020, 1, 1)},
            {'a': 2, 'c': 1, 'b': dt.datetime(2020, 1, 2)},
            {'a': 1, 'c': 3, 'b': dt.datetime(2020, 1, 3)},
            {'a': 3, 'c': 2, 'b': dt.datetime(2020, 1, 2)},
        ])
        df2 = pd.DataFrame([
            {'a': 6, 'c': 1},
            {'a': 4, 'c': 2},
            {'a': 2, 'c': 3},
        ])
        self.set_data('tbl1', df1)
        self.set_data('tbl2', df2)

        self.run_sql(
            '''
                CREATE model mindsdb.pred
                PREDICT p
                using engine='dummy_ml',
                join_learn_process=true
            '''
        )

        self.run_sql('''
            create view mindsdb.view2 (
                select * from dummy_data.tbl2 where a!=4
            )
        ''')

        # --- test join table-table-table ---
        ret = self.run_sql('''
            SELECT t1.a as t1a,  t3.a t3a
              FROM dummy_data.tbl1 as t1
              JOIN dummy_data.tbl2 as t2 on t1.c=t2.c
              LEFT JOIN dummy_data.tbl1 as t3 on t2.a=t3.a
              where t1.a=1
        ''')

        # must be 2 rows
        assert len(ret) == 2

        # all t1.a values are 1
        assert list(ret.t1a) == [1, 1]

        # t3.a has 2 and None
        assert len(ret[ret.t3a == 2]) == 1
        assert len(ret[ret.t3a.isna()]) == 1

        # --- test join table-predictor-view ---
        ret = self.run_sql('''
            SELECT t1.a t1a, t3.a t3a, m.*
              FROM dummy_data.tbl1 as t1
              JOIN mindsdb.pred m
              LEFT JOIN mindsdb.view2 as t3 on t1.c=t3.c
              where t1.a>1
        ''')

        # must be 2 rows
        assert len(ret) == 2

        # t1.a > 1
        assert ret[ret.t1a <= 1].empty

        # view: a!=4
        assert ret[ret.t3a == 4].empty

        # t3.a has 6 and None
        assert len(ret[ret.t3a == 6]) == 1
        assert len(ret[ret.t3a.isna()]) == 1

        # contents predicted values
        assert list(ret.predicted.unique()) == [42]

        # --- tests table-subselect-view ---

        ret = self.run_sql('''
            SELECT t1.a t1a,
                   t2.t1a t2t1a, t2.t3a t2t3a,
                   t3.c t3c, t3.a t3a
              FROM dummy_data.tbl1 as t1
              JOIN (
                  SELECT t1.a as t1a,  t3.a t3a
                  FROM dummy_data.tbl1 as t1
                  JOIN dummy_data.tbl2 as t2 on t1.c=t2.c
                  LEFT JOIN dummy_data.tbl1 as t3 on t2.a=t3.a
                  where t1.a=1
              ) t2 on t2.t3a = t1.a
              LEFT JOIN mindsdb.view2 as t3 on t1.c=t3.c
              where t1.a>1
        ''')

        # 1 row
        assert len(ret) == 1

        # check row values
        row = ret.iloc[0].to_dict()
        assert row['t1a'] == 2
        assert row['t2t3a'] == 2

        assert row['t2t1a'] == 1
        assert row['t3c'] == 1

        assert row['t3a'] == 6

    def test_complex_queries(self):

        # -- set up data --

        stores = pd.DataFrame(
            columns=['id', 'region_id', 'format'],
            data=[
                [1, 1, 'c'],
                [2, 2, 'a'],
                [3, 2, 'a'],
                [4, 2, 'b'],
                [5, 1, 'b'],
                [6, 2, 'b'],
            ]
        )
        regions = pd.DataFrame(
            columns=['id', 'name'],
            data=[
                [1, 'asia'],
                [2, 'europe'],
            ]
        )
        self.save_file('stores', stores)
        self.save_file('regions', regions)

        # -- create view --
        self.run_sql('''
            create view mindsdb.stores_view (
                select * from files.stores
            )
        ''')

        # -- create model --
        self.run_sql(
            '''
                CREATE model model1
                from files (select * from stores)
                PREDICT format
                using engine='dummy_ml'
            '''
        )
        self.wait_predictor('mindsdb', 'model1')

        self.run_sql(
            '''
                CREATE model model2
                from files (select * from stores)
                PREDICT format
                using engine='dummy_ml'
            '''
        )
        self.wait_predictor('mindsdb', 'model2')

        # -- joins / conditions / unions --

        sql = '''
            select
               m1.predicted / 2 a,  -- 42/2=21
               s.id + (select id from files.regions where id=1) b -- =3
             from files.stores s
             join files.regions r on r.id = s.region_id
             join model1 m1
             join model2 m2
               where
                   m1.model_param = (select 100 + id from files.stores where id=1)
                   and s.region_id=(select id from files.regions where id=2) -- only region_id=2
                   and s.format='a'
                   and s.id = r.id -- cross table condition
            union
              select id, id from files.regions where id = 1  -- 2nd row with [1,1]
            union
              select id, id from files.stores where id = 2   -- 2nd row with [2,2]
        '''

        ret = self.run_sql(sql)
        assert len(ret) == 3

        assert list(ret.iloc[0]) == [21, 3]
        assert list(ret.iloc[1]) == [1, 1]
        assert list(ret.iloc[2]) == [2, 2]

        # -- aggregating / grouping / cases --
        case = '''
            case when s.id=1 then 10
                 when s.id=2 then 20
                 when s.id=3 then 30
                 else 100
            end
        '''

        sql = f'''
             SELECT
               -- values for region_id=2: [20, 30, 100, 100]
               MAX({case}) c_max,   -- =100
               MIN({case}) c_min,   -- =20
               SUM({case}) c_sum,   -- =250
               COUNT({case}) c_count, -- =4
               AVG({case}) c_avg   -- 250/4=62.5
            from stores_view s  -- view is used
             join files.regions r on r.id = s.region_id
             join model1 m1
            group by r.id -- 2 records
            having max(r.id) = 2 -- 1 record
        '''

        ret = self.run_sql(sql)

        assert len(ret) == 1

        assert ret.c_max[0] == 100
        assert ret.c_min[0] == 20
        assert ret.c_sum[0] == 250
        assert ret.c_count[0] == 4
        assert ret.c_avg[0] == 62.5

        sql = '''
           SELECT
             s.*,
            ROW_NUMBER() OVER(PARTITION BY r.id ORDER BY s.id) ROW_NUMBER,
            RANK() OVER(PARTITION BY r.id ORDER BY s.format) RANK,
            DENSE_RANK() OVER(PARTITION BY r.id ORDER BY s.format) DENSE_RANK,
            PERCENT_RANK() OVER(PARTITION BY r.id ORDER BY s.id) PERCENT_RANK,
            CUME_DIST() OVER(PARTITION BY r.id ORDER BY s.id) CUME_DIST,
            NTILE(2) OVER(PARTITION BY r.id ORDER BY s.id) NTILE,
            LAG(s.id, 1) OVER(PARTITION BY r.id ORDER BY s.id) LAG,
            LEAD(s.id, 1) OVER(PARTITION BY r.id ORDER BY s.id) LEAD,
            FIRST_VALUE(s.format) OVER(PARTITION BY r.id ORDER BY s.id) FIRST_VALUE,
            LAST_VALUE(s.format) OVER(PARTITION BY r.id ORDER BY s.id) LAST_VALUE,
            NTH_VALUE(s.id, 1) OVER(PARTITION BY r.id ORDER BY s.id) NTH_VALUE
           from files.stores s
             join files.regions r on r.id = s.region_id
             join model1 m1
            order by r.id, s.id
        '''
        ret = self.run_sql(sql)

        assert list(ret.ROW_NUMBER) == [1, 2, 1, 2, 3, 4]
        assert list(ret.RANK) == [2, 1, 1, 1, 3, 3]
        assert list(ret.DENSE_RANK) == [2, 1, 1, 1, 2, 2]

        assert list(ret.FIRST_VALUE) == ['c', 'c', 'a', 'a', 'a', 'a']
        assert list(ret.LAST_VALUE) == ['c', 'b', 'a', 'a', 'b', 'b']

        # -- unions functions --

        # TODO Correlated subqueries (not implemented)

    def test_create_validation(self):
        from mindsdb.integrations.libs.ml_exec_base import MLEngineException
        with pytest.raises(MLEngineException):
            self.run_sql(
                '''
                    CREATE model task_model_x
                    PREDICT a
                    using
                       engine='dummy_ml',
                       error=1
                '''
            )

    def test_describe(self):
        self.run_sql(
            '''
                CREATE model mindsdb.pred
                PREDICT p
                using engine='dummy_ml',
                join_learn_process=true
            '''
        )
        ret = self.run_sql('describe mindsdb.pred')
        assert ret['TABLES'][0] == ['info']

        ret = self.run_sql('describe pred')
        assert ret['TABLES'][0] == ['info']

        ret = self.run_sql('describe mindsdb.pred.info')
        assert ret['type'][0] == 'dummy'

        ret = self.run_sql('describe pred.info')
        assert ret['type'][0] == 'dummy'

    def test_last(self):
        df = pd.DataFrame([
            {'a': 1, 'b': 'a'},
            {'a': 2, 'b': 'b'},
            {'a': 3, 'b': 'c'},
        ])
        self.set_data('tasks', df)

        # -- create model --
        self.run_sql(
            '''
                CREATE model task_model
                from dummy_data (select * from tasks)
                PREDICT a
                using engine='dummy_ml'
            '''
        )

        # --- check web editor  ---
        ret = self.run_sql('''
            select * from dummy_data.tasks where a>last
         ''')
        # first call is empty
        assert len(ret) == 0

        # add rows to dataframe
        df.loc[len(df.index)] = [4, 'd']  # should be tracked
        df.loc[len(df.index)] = [0, 'z']  # not tracked
        self.set_data('tasks', df)

        ret = self.run_sql('''
            select * from dummy_data.tasks where a>last
        ''')

        # second call content one new line
        assert len(ret) == 1
        assert ret.a[0] == 4

        # --- TEST view ---

        # view without target
        with pytest.raises(Exception) as exc_info:
            self.run_sql('''
                create view v1 (
                    select b from dummy_data.tasks where a>last
                )
            ''')
        assert 'should be in query target' in str(exc_info.value)

        # view with target
        self.run_sql('''
            create view v1 (
                select * from dummy_data.tasks where a>last
            )
        ''')

        ret = self.run_sql('''
          select * from v1
        ''')
        # first call is empty
        assert len(ret) == 0

        # add row to dataframe
        df.loc[len(df.index)] = [5, 'a']
        self.set_data('tasks', df)

        ret = self.run_sql('''
            select * from v1
        ''')

        # second call content one new line
        assert len(ret) == 1
        assert ret.a[0] == 5

        # add row to dataframe
        df.loc[len(df.index)] = [6, 'a']
        self.set_data('tasks', df)

        # use model
        ret = self.run_sql('''
             SELECT m.*
               FROM v1 as t
               JOIN task_model as m
        ''')

        # second call content one new line
        assert len(ret) == 1

        # -- view with model

        self.run_sql('''
            create view v2 (
                select t.a+1 as a from dummy_data.tasks t
                JOIN task_model as m
                where t.a>last
            )
       ''')

        ret = self.run_sql('select * from v2')
        # first call is empty
        assert len(ret) == 0

        # add row to dataframe
        df.loc[len(df.index)] = [7, 'a']
        self.set_data('tasks', df)

        ret = self.run_sql('select * from v2')

        # second call content one new line
        assert len(ret) == 1
        assert ret.a[0] == 8

    @patch('mindsdb.integrations.handlers.postgres_handler.Handler')
    def test_last_in_job(self, data_handler, scheduler):
        df = pd.DataFrame([
            {'a': 1, 'b': 'a'},
            {'a': 2, 'b': 'b'},
        ])
        self.set_handler(data_handler, name='pg', tables={'tasks': df})
        self.save_file('tasks', df)

        # -- create model --
        self.run_sql(
            '''
                CREATE model task_model
                from files (select * from tasks)
                PREDICT a
                using engine='dummy_ml'
            '''
        )

        # create job to update table
        self.run_sql('''
          create job j1  (
            create table files.t1  (
                SELECT m.*
                   FROM pg.tasks as t
                   JOIN task_model as m
                   where t.a > last and t.b='b'
            )
          )
          start now
          every hour
        ''')

        scheduler.check_timetable()

        # table size didn't change
        calls = data_handler().query.call_args_list
        sql = calls[0][0][0].to_string()
        # getting current last value
        assert 'ORDER BY a DESC LIMIT 1' in sql

        # insert new record to source db

        df.loc[len(df.index)] = [6, 'a']

        data_handler.reset_mock()
        # shift 'next run' and run once again
        job = self.db.Jobs.query.filter(self.db.Jobs.name == 'j1').first()
        job.next_run_at = job.start_at - dt.timedelta(seconds=1)  # different time because there is unique key
        self.db.session.commit()

        scheduler.check_timetable()

        calls = data_handler().query.call_args_list

        assert len(calls) == 1
        sql = calls[0][0][0].to_string()
        # getting next value, greater than max previous
        assert 'a > 2' in sql
        assert "b = 'b'" in sql

    @patch('mindsdb.integrations.handlers.postgres_handler.Handler')
    def test_duplicated_cols(self, data_handler):
        df1 = pd.DataFrame([
            {'id': 1, 'a': 1},
            {'id': 2, 'a': 2},
            {'id': 3, 'a': 3},
        ])
        df2 = pd.DataFrame([
            {'id': 1, 'a': 10},
            {'id': 2, 'a': 20},
        ])
        self.set_handler(data_handler, name='pg', tables={'tbl1': df1, 'tbl2': df2})

        ret = self.run_sql('''
            select * from pg.tbl1 as a
            join pg.tbl2 as b on a.id=b.id
        ''')

        first_row = ret.to_dict('split')['data'][0]
        assert first_row == [1, 1, 1, 10]

    def test_llm_log(self):
        from mindsdb.interfaces.database.log import LLMLogTable

        ret = self.run_sql('select * from log.llm_log')
        assert len(ret) == 0

        record = self.db.Predictor(
            id=1,
            project_id=0,
            name='test'
        )
        self.db.session.add(record)
        self.db.session.commit()

        for j in range(2):
            for i in range(3 + j):
                record = self.db.LLMLog(
                    api_key=f'api_key_{j}',
                    model_id=1,
                    input='test_input',
                    output='test_output',
                    prompt_tokens=i,
                    completion_tokens=i,
                    total_tokens=i,
                    start_time=dt.datetime.now(),
                    end_time=dt.datetime.now()
                )
                self.db.session.add(record)
                self.db.session.commit()

        ret = self.run_sql('select * from log.llm_log')
        assert len(ret) == 7
        assert sorted([x.upper() for x in list(ret.columns)]) == sorted([x.upper() for x in LLMLogTable.columns])

        with pytest.raises(Exception):
            self.run_sql('select company_id from log.llm_log')

        ret = self.run_sql("select model_name, input, output, api_key from log.llm_log where api_key = 'api_key_1'")
        assert len(ret) == 4
        assert len(ret.columns) == 4
        assert ret['model_name'][0] == 'test'
        assert ret['api_key'][0] == 'api_key_1'

    def test_create_engine(self):
        self.run_sql('''
            CREATE ML_ENGINE my_engine
            FROM dummy_ml
            USING
               unquoted_arg = yourkey,
               json_arg = {
                  "type": "service_account",
                  "project_id": "123456"
               }
        ''')

        self.run_sql(
            '''
               CREATE model pred
                PREDICT p
                using engine='my_engine',
                join_learn_process=true
            '''
        )

        ret = self.run_sql('select * from pred where a=1')
        args = ret['engine_args'][0]

        # check unquoted value
        assert args['unquoted_arg'] == 'yourkey'

        # check json value
        assert args['json_arg']['project_id'] == '123456'

    def test_show(self):
        for item in ('chatbots', 'knowledge_bases', 'agents', 'skills', 'jobs'):

            self.run_sql(f'show {item}')

<<<<<<< HEAD
    def test_delete_from_table(self):
        df1 = pd.DataFrame([
            {'a': 1}
        ])
        self.set_data('tbl1', df1)

        self.run_sql('delete from tbl1 where a=1', database='dummy_data')
=======
    @patch('mindsdb.integrations.handlers.postgres_handler.Handler')
    def test_create_empty_table(self, data_handler):
        self.set_handler(data_handler, name='pg', tables={})

        self.run_sql('create table pg.table1 (a DATE, b INTEGER)')

        calls = data_handler().query.call_args_list
        sql = calls[0][0][0].to_string()
        assert sql.strip() == 'CREATE TABLE table1 (a DATE, b INTEGER)'

    @patch('mindsdb.integrations.handlers.postgres_handler.Handler')
    def test_interval(self, data_handler):
        df = pd.DataFrame([
            {'last_date': dt.datetime(2020, 1, 2)},
        ])
        self.set_handler(data_handler, name='pg', tables={'branch': df})

        ret = self.run_sql("select (last_date + INTERVAL '2 days') d from pg.branch")

        assert ret.d[0] == dt.datetime(2020, 1, 4)
>>>>>>> 4ccac31e


class TestJobs(BaseExecutorDummyML):

    def test_job(self, scheduler):
        from mindsdb.interfaces.database.log import JobsHistoryTable

        df1 = pd.DataFrame([
            {'a': 1, 'c': 1, 'b': dt.datetime(2020, 1, 1)},
            {'a': 2, 'c': 1, 'b': dt.datetime(2020, 1, 2)},
            {'a': 1, 'c': 3, 'b': dt.datetime(2020, 1, 3)},
            {'a': 3, 'c': 2, 'b': dt.datetime(2020, 1, 2)},
        ])
        self.set_data('tbl1', df1)

        self.run_sql('create database proj1')
        # create job
        self.run_sql('create job j1 (select * from models; select * from models)', database='proj1')

        # check jobs table
        ret = self.run_sql('select * from jobs', database='proj1')
        assert len(ret) == 1, "should be 1 job"
        row = ret.iloc[0]
        assert row.NAME == 'j1'
        assert row.START_AT is not None, "start date didn't calc"
        assert row.NEXT_RUN_AT is not None, "next date didn't calc"
        assert row.SCHEDULE_STR is None

        # new project
        self.run_sql('create database proj2')

        # create job with start time and schedule
        self.run_sql('''
            create job proj2.j2 (
                select * from dummy_data.tbl1 where b>'{{PREVIOUS_START_DATETIME}}'
            )
            start now
            every hour
        ''', database='proj1')

        # check jobs table
        ret = self.run_sql('select * from proj2.jobs')
        assert len(ret) == 1, "should be 1 job"
        row = ret.iloc[0]
        assert row.NAME == 'j2'
        assert row.SCHEDULE_STR == 'every hour'

        # check global jobs table
        ret = self.run_sql('select * from information_schema.jobs')
        # all jobs in list
        assert len(ret) == 2
        assert set(ret.NAME.unique()) == {'j1', 'j2'}

        # drop first job
        self.run_sql('drop job proj1.j1')

        # ------------ executing
        scheduler.check_timetable()

        # check query to integration
        job = self.db.Jobs.query.filter(self.db.Jobs.name == 'j2').first()

        # check jobs table
        ret = self.run_sql('select * from jobs', database='proj2')
        # next run is about 60 minutes from previous
        minutes = (ret.NEXT_RUN_AT - ret.START_AT)[0].seconds / 60
        assert minutes > 58 and minutes < 62

        # check history table
        ret = self.run_sql('select * from log.jobs_history', database='proj2')
        # proj2.j2 was run one time
        assert len(ret) == 1
        assert ret.project[0] == 'proj2' and ret.name[0] == 'j2'

        # run once again
        scheduler.check_timetable()

        # job wasn't executed
        ret = self.run_sql('select * from log.jobs_history', database='proj2')
        assert len(ret) == 1

        # shift 'next run' and run once again
        job = self.db.Jobs.query.filter(self.db.Jobs.name == 'j2').first()
        job.next_run_at = job.start_at - dt.timedelta(seconds=1)  # different time because there is unique key
        self.db.session.commit()

        scheduler.check_timetable()

        ret = self.run_sql('select * from log.jobs_history', database='proj2')
        assert len(ret) == 2  # was executed

        # check global history table
        ret = self.run_sql('select * from information_schema.jobs_history', database='proj2')
        assert len(ret) == 2
        assert sorted([x.upper() for x in list(ret.columns)]) == sorted([x.upper() for x in JobsHistoryTable.columns])

        # there is no 'jobs_history' table in project
        with pytest.raises(Exception):
            self.run_sql('select * from jobs_history', database='proj2')

        with pytest.raises(Exception):
            self.run_sql('select company_id from log.jobs_history', database='proj2')

    def test_inactive_job(self, scheduler):
        # create job
        self.run_sql('create job j1 (select * from models)')

        # check jobs table
        ret = self.run_sql('select * from jobs')
        assert len(ret) == 1, "should be 1 job"

        # deactivate
        job = self.db.Jobs.query.filter(self.db.Jobs.name == 'j1').first()
        job.active = False
        self.db.session.commit()

        # run scheduler
        scheduler.check_timetable()

        ret = self.run_sql('select * from log.jobs_history')
        # no history
        assert len(ret) == 0

    def test_conditional_job(self, scheduler):
        df = pd.DataFrame([
            {'a': 1, 'b': '2'},
        ])
        self.save_file('tasks', df)

        # create job
        job_str = '''
            create job j1 (
                CREATE model pred
                PREDICT p
                using engine='dummy_ml',
                join_learn_process=true
            )
            if (
                select * from files.tasks where a={var}
            )
        '''

        self.run_sql(job_str.format(var=2))

        # check jobs table
        ret = self.run_sql('select * from jobs')
        assert len(ret) == 1, "should be 1 job"

        # run scheduler
        scheduler.check_timetable()

        # check no models created
        ret = self.run_sql('select * from models where name="pred"')
        assert len(ret) == 0

        # --- attempt2 ---

        self.run_sql(job_str.format(var=1))

        # check jobs table, still one job - previous was one time job
        ret = self.run_sql('select * from jobs')
        assert len(ret) == 1, "should be 1 job"

        # run scheduler
        scheduler.check_timetable()

        # check 1 model
        ret = self.run_sql('select * from models where name="pred"')
        assert len(ret) == 1<|MERGE_RESOLUTION|>--- conflicted
+++ resolved
@@ -921,15 +921,6 @@
 
             self.run_sql(f'show {item}')
 
-<<<<<<< HEAD
-    def test_delete_from_table(self):
-        df1 = pd.DataFrame([
-            {'a': 1}
-        ])
-        self.set_data('tbl1', df1)
-
-        self.run_sql('delete from tbl1 where a=1', database='dummy_data')
-=======
     @patch('mindsdb.integrations.handlers.postgres_handler.Handler')
     def test_create_empty_table(self, data_handler):
         self.set_handler(data_handler, name='pg', tables={})
@@ -950,7 +941,14 @@
         ret = self.run_sql("select (last_date + INTERVAL '2 days') d from pg.branch")
 
         assert ret.d[0] == dt.datetime(2020, 1, 4)
->>>>>>> 4ccac31e
+
+    def test_delete_from_table(self):
+        df1 = pd.DataFrame([
+            {'a': 1}
+        ])
+        self.set_data('tbl1', df1)
+
+        self.run_sql('delete from tbl1 where a=1', database='dummy_data')
 
 
 class TestJobs(BaseExecutorDummyML):
