"""
This module defines the wrapper for ML engines which abstracts away a lot of complexity.

In particular, three big components are included:

    - `BaseMLEngineExec` class: this class wraps any object that inherits from `BaseMLEngine` and exposes some endpoints
      normally associated with a DB handler (e.g. `native_query`, `get_tables`), as well as other ML-specific behaviors,
      like `learn()` or `predict()`. Note that while these still have to be implemented at the engine level, the burden
      on that class is lesser given that it only needs to return a pandas DataFrame. It's this class that will take said
      output and format it into the HandlerResponse instance that MindsDB core expects.

    - `learn_process` method: handles async dispatch of the `learn` method in an engine, as well as registering all
      models inside of the internal MindsDB registry.

    - `predict_process` method: handles async dispatch of the `predict` method in an engine.

"""

import datetime as dt
import traceback
import importlib

import pandas as pd

from mindsdb_sql import parse_sql
from mindsdb_sql.parser.ast.base import ASTNode
from mindsdb_sql.parser.ast import Identifier, Select, Show, Star, NativeQuery

from mindsdb.integrations.utilities.utils import make_sql_session, get_where_data
from mindsdb.utilities.config import Config
import mindsdb.interfaces.storage.db as db
from mindsdb.integrations.libs.response import (
    HandlerResponse as Response,
    RESPONSE_TYPE
)
from mindsdb import __version__ as mindsdb_version
from mindsdb.utilities.hooks import after_predict as after_predict_hook
from mindsdb.interfaces.model.model_controller import ModelController
from mindsdb.interfaces.model.functions import (
    get_model_record
)
from mindsdb.api.mysql.mysql_proxy.classes.sql_query import SQLQuery
from mindsdb.integrations.libs.const import PREDICTOR_STATUS
from mindsdb.integrations.utilities.processes import HandlerProcess
from mindsdb.utilities.functions import mark_process
from mindsdb.integrations.utilities.utils import format_exception_error
from mindsdb.interfaces.database.database import DatabaseController
from mindsdb.interfaces.storage.model_fs import ModelStorage, HandlerStorage
<<<<<<< HEAD
from mindsdb.utilities.context import context as ctx
=======
from mindsdb.interfaces.model.functions import get_model_records
>>>>>>> 6baa9737

from .ml_handler_proc import MLHandlerWrapper, MLHandlerPersistWrapper

import torch.multiprocessing as mp
mp.get_context('spawn')


@mark_process(name='learn')
def learn_process(class_path, context_dump, integration_id,
                  predictor_id, data_integration_ref, fetch_data_query,
                  project_name, problem_definition, set_active):
    ctx.load(context_dump)
    db.init()

    predictor_record = db.Predictor.query.with_for_update().get(predictor_id)
    try:
        target = problem_definition['target']
        training_data_df = None

        database_controller = DatabaseController()

        sql_session = make_sql_session()
        if data_integration_ref['type'] == 'integration':
            integration_name = database_controller.get_integration(data_integration_ref['id'])['name']
            query = Select(
                targets=[Star()],
                from_table=NativeQuery(
                    integration=Identifier(integration_name),
                    query=fetch_data_query
                )
            )
            sqlquery = SQLQuery(query, session=sql_session)
        elif data_integration_ref['type'] == 'view':
            project = database_controller.get_project(project_name)
            query_ast = parse_sql(fetch_data_query, dialect='mindsdb')
            view_query_ast = project.query_view(query_ast)
            sqlquery = SQLQuery(view_query_ast, session=sql_session)

        result = sqlquery.fetch(view='dataframe')
        training_data_df = result['result']

        training_data_columns_count, training_data_rows_count = 0, 0
        if training_data_df is not None:
            training_data_columns_count = len(training_data_df.columns)
            training_data_rows_count = len(training_data_df)

            if target not in training_data_df.columns:
                raise Exception(
                    f'Prediction target "{target}" not found in training dataframe: {list(training_data_df.columns)}')

        predictor_record.training_data_columns_count = training_data_columns_count
        predictor_record.training_data_rows_count = training_data_rows_count
        db.session.commit()

        module_name, class_name = class_path
        module = importlib.import_module(module_name)
        HandlerClass = getattr(module, class_name)

        handlerStorage = HandlerStorage(integration_id)
        modelStorage = ModelStorage(predictor_id)

        ml_handler = HandlerClass(
            engine_storage=handlerStorage,
            model_storage=modelStorage,
        )

        if hasattr(ml_handler, 'create_validation'):
            ml_handler.create_validation(target, df=training_data_df, args=problem_definition)

        ml_handler.create(target, df=training_data_df, args=problem_definition)
        predictor_record.status = PREDICTOR_STATUS.COMPLETE

        # if retrain and set_active after success creation
        if set_active is True:
            models = get_model_records(
                company_id=company_id,
                name=predictor_record.name,
                project_id=predictor_record.project_id,
<<<<<<< HEAD
                active=True,
                company_id=ctx.company_id,
=======
                active=None
>>>>>>> 6baa9737
            )
            for model in models:
                model.active = False
            models = [x for x in models if model.status == PREDICTOR_STATUS.COMPLETE]
            models.sort(key=lambda x: x.created_at)
            models[-1].active = True

    except Exception as e:
        print(traceback.format_exc())
        error_message = format_exception_error(e)

        predictor_record.data = {"error": error_message}
        predictor_record.status = PREDICTOR_STATUS.ERROR
        db.session.commit()

    predictor_record.training_stop_at = dt.datetime.now()
    db.session.commit()


class BaseMLEngineExec:

    def __init__(self, name, **kwargs):
        """
        ML handler interface converter
        """  # noqa

        self.name = name
        self.config = Config()
        self.handler_controller = kwargs.get('handler_controller')
        self.company_id = kwargs.get('company_id')
        self.fs_store = kwargs.get('file_storage')
        self.storage_factory = kwargs.get('storage_factory')
        self.integration_id = kwargs.get('integration_id')
        self.execution_method = kwargs.get('execution_method')

        self.model_controller = ModelController()

        self.database_controller = DatabaseController()

        self.parser = parse_sql
        self.dialect = 'mindsdb'

        self.is_connected = True

        self.handler_class = kwargs['handler_class']

    def get_ml_handler(self, predictor_id=None):
        # returns instance or wrapper over it

        integration_id = self.integration_id

        class_path = [self.handler_class.__module__, self.handler_class.__name__]

        if self.execution_method == 'subprocess':
            handler = MLHandlerWrapper()

            handler.init_handler(class_path, integration_id, predictor_id, ctx.dump())
            return handler

        elif self.execution_method == 'subprocess_keep':
            handler = MLHandlerPersistWrapper()

            handler.init_handler(class_path, integration_id, predictor_id, ctx.dump())
            return handler

        elif self.execution_method == 'remote':
            raise NotImplementedError()

        else:
            handlerStorage = HandlerStorage(integration_id)
            modelStorage = ModelStorage(predictor_id)

            ml_handler = self.handler_class(
                engine_storage=handlerStorage,
                model_storage=modelStorage,
            )
            return ml_handler

    def get_tables(self) -> Response:
        """ Returns all models currently registered that belong to the ML engine."""
        all_models = self.model_controller.get_models(integration_id=self.integration_id)
        all_models_names = [[x['name']] for x in all_models]
        response = Response(
            RESPONSE_TYPE.TABLE,
            pd.DataFrame(
                all_models_names,
                columns=['table_name']
            )
        )
        return response

    def get_columns(self, table_name: str) -> Response:
        """ Retrieves standard info about a model, e.g. data types. """  # noqa
        predictor_record = get_model_record(name=table_name, ml_handler_name=self.name)
        if predictor_record is None:
            return Response(
                RESPONSE_TYPE.ERROR,
                error_message=f"Error: model '{table_name}' does not exist!"
            )

        data = []
        if predictor_record.dtype_dict is not None:
            for key, value in predictor_record.dtype_dict.items():
                data.append((key, value))
        result = Response(
            RESPONSE_TYPE.TABLE,
            pd.DataFrame(
                data,
                columns=['COLUMN_NAME', 'DATA_TYPE']
            )
        )
        return result

    def native_query(self, query: str) -> Response:
        """ Intakes a raw SQL query and returns the answer given by the ML engine. """
        query_ast = self.parser(query, dialect=self.dialect)
        return self.query(query_ast)

    def query(self, query: ASTNode) -> Response:
        """ Intakes a pre-parsed SQL query (via `mindsdb_sql`) and returns the answer given by the ML engine. """
        statement = query

        if type(statement) == Show:
            if statement.category.lower() == 'tables':
                return self.get_tables()
            else:
                response = Response(
                    RESPONSE_TYPE.ERROR,
                    error_message=f"Cant determine how to show '{statement.category}'"
                )
            return response
        # if type(statement) == CreatePredictor:
        #     return self.learn(statement)
        # elif type(statement) == RetrainPredictor:
        #     return self.retrain(statement)
        # elif type(statement) == DropPredictor:
        #     return self.drop(statement)
        elif type(statement) == Select:
            model_name = statement.from_table.parts[-1]
            where_data = get_where_data(statement.where)
            predictions = self.predict(model_name, where_data)
            return Response(
                RESPONSE_TYPE.TABLE,
                data_frame=pd.DataFrame(predictions)
            )
        else:
            raise Exception(f"Query type {type(statement)} not supported")

    def learn(
        self, model_name, project_name,
        data_integration_ref=None,
        fetch_data_query=None,
        problem_definition=None,
        join_learn_process=False,
        label=None,
        version=1,
        is_retrain=False,
        set_active=True,
    ):
        # TODO move to model_controller
        """ Trains a model given some data-gathering SQL statement. """

        target = problem_definition['target']

        project = self.database_controller.get_project(name=project_name)

        predictor_record = db.Predictor(
            company_id=ctx.company_id,
            name=model_name,
            integration_id=self.integration_id,
            data_integration_ref=data_integration_ref,
            fetch_data_query=fetch_data_query,
            mindsdb_version=mindsdb_version,
            to_predict=target,
            learn_args=problem_definition,
            data={'name': model_name},
            project_id=project.id,
            training_data_columns_count=None,
            training_data_rows_count=None,
            training_start_at=dt.datetime.now(),
            status=PREDICTOR_STATUS.GENERATING,
            label=label,
            version=version,
            active=(not is_retrain),  # if create then active
        )

        db.session.add(predictor_record)
        db.session.commit()

        class_path = [self.handler_class.__module__, self.handler_class.__name__]

        p = HandlerProcess(
            learn_process,
            class_path,
            ctx.dump(),
            self.integration_id,
            predictor_record.id,
            data_integration_ref,
            fetch_data_query,
            project_name,
            problem_definition,
            set_active
        )
        p.start()
        if join_learn_process is True:
            p.join()

    def predict(self, model_name: str, data: list, pred_format: str = 'dict',
                project_name: str = None, version=None, params: dict = None):
        """ Generates predictions with some model and input data. """
        if isinstance(data, dict):
            data = [data]
        df = pd.DataFrame(data)
        predictor_record = get_model_record(
            name=model_name, ml_handler_name=self.name, project_name=project_name,
            version=version
        )
        if predictor_record is None:
            if version is not None:
                model_name = f'{model_name}.{version}'
            raise Exception(f"Error: model '{model_name}' does not exists!")

        ml_handler = self.get_ml_handler(predictor_record.id)

        args = {
            'pred_format': pred_format,
            'predict_params': {} if params is None else params
        }
        # FIXME
        if self.handler_class.__name__ == 'LightwoodHandler':
            args['code'] = predictor_record.code
            args['target'] = predictor_record.to_predict[0]
            args['dtype_dict'] = predictor_record.dtype_dict
            args['learn_args'] = predictor_record.learn_args

        predictions = ml_handler.predict(df, args)

        ml_handler.close()

        # mdb indexes
        if '__mindsdb_row_id' not in predictions.columns and '__mindsdb_row_id' in df.columns:
            predictions['__mindsdb_row_id'] = df['__mindsdb_row_id']

        predictions = predictions.to_dict(orient='records')

        after_predict_hook(
            company_id=self.company_id,
            predictor_id=predictor_record.id,
            rows_in_count=df.shape[0],
            columns_in_count=df.shape[1],
            rows_out_count=len(predictions)
        )
        return predictions<|MERGE_RESOLUTION|>--- conflicted
+++ resolved
@@ -46,11 +46,8 @@
 from mindsdb.integrations.utilities.utils import format_exception_error
 from mindsdb.interfaces.database.database import DatabaseController
 from mindsdb.interfaces.storage.model_fs import ModelStorage, HandlerStorage
-<<<<<<< HEAD
 from mindsdb.utilities.context import context as ctx
-=======
 from mindsdb.interfaces.model.functions import get_model_records
->>>>>>> 6baa9737
 
 from .ml_handler_proc import MLHandlerWrapper, MLHandlerPersistWrapper
 
@@ -126,15 +123,9 @@
         # if retrain and set_active after success creation
         if set_active is True:
             models = get_model_records(
-                company_id=company_id,
                 name=predictor_record.name,
                 project_id=predictor_record.project_id,
-<<<<<<< HEAD
-                active=True,
-                company_id=ctx.company_id,
-=======
                 active=None
->>>>>>> 6baa9737
             )
             for model in models:
                 model.active = False
