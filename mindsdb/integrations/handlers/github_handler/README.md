--- conflicted
+++ resolved
@@ -77,11 +77,11 @@
 ~~~~
 
 ~~~~sql
-<<<<<<< HEAD
 SELECT * FROM mindsdb_github.branches
-=======
+~~~~
+
+~~~~sql
 SELECT * FROM mindsdb_github.contributors
->>>>>>> 4db64d7c
 ~~~~
 
 Run more advanced queries:
