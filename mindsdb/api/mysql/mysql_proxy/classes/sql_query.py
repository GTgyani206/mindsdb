"""
*******************************************************
 * Copyright (C) 2017 MindsDB Inc. <copyright@mindsdb.com>
 *
 * This file is part of MindsDB Server.
 *
 * MindsDB Server can not be copied and/or distributed without the express
 * permission of MindsDB Inc
 *******************************************************
"""
import copy
import re
import hashlib
import datetime as dt

import dateinfer
import duckdb
import pandas as pd
import numpy as np

from mindsdb_sql import parse_sql
from mindsdb_sql.parser.ast import (
    BinaryOperation,
    UnaryOperation,
    Identifier,
    Constant,
    Select,
    Union,
    Join,
    Star,
    Insert,
    Update,
    Delete,
    Latest,
    BetweenOperation,
    Parameter,
    Tuple
)
from mindsdb_sql.planner.steps import (
    ApplyTimeseriesPredictorStep,
    ApplyPredictorRowStep,
    GetPredictorColumns,
    FetchDataframeStep,
    ApplyPredictorStep,
    GetTableColumns,
    LimitOffsetStep,
    MapReduceStep,
    MultipleSteps,
    ProjectStep,
    SaveToTable,
    InsertToTable,
    UpdateToTable,
    FilterStep,
    UnionStep,
    JoinStep,
    GroupByStep,
    SubSelectStep,
)

from mindsdb_sql.exceptions import PlanningException
from mindsdb_sql.render.sqlalchemy_render import SqlalchemyRender
from mindsdb_sql.planner import query_planner
from mindsdb_sql.planner.utils import query_traversal
from mindsdb_sql.parser.ast.base import ASTNode

from mindsdb.api.mysql.mysql_proxy.utilities.sql import query_df
from mindsdb.interfaces.model.functions import (
    get_model_records,
    get_predictor_project
)
from mindsdb.api.mysql.mysql_proxy.utilities import (
    SqlApiException,
    ErKeyColumnDoesNotExist,
    ErNotSupportedYet,
    SqlApiUnknownError,
    ErLogicError,
    ErSqlWrongArguments
)
from mindsdb.utilities.cache import get_cache, json_checksum
import mindsdb.utilities.profiler as profiler


superset_subquery = re.compile(r'from[\s\n]*(\(.*\))[\s\n]*as[\s\n]*virtual_table', flags=re.IGNORECASE | re.MULTILINE | re.S)


def get_preditor_alias(step, mindsdb_database):
    predictor_name = '.'.join(step.predictor.parts)
    predictor_alias = '.'.join(step.predictor.alias.parts) if step.predictor.alias is not None else predictor_name
    return (mindsdb_database, predictor_name, predictor_alias)


def get_table_alias(table_obj, default_db_name):
    # (database, table, alias)
    if isinstance(table_obj, Identifier):
        if len(table_obj.parts) > 2:
            raise ErSqlWrongArguments(f'Table name must contain no more than 2 parts. Got name: {table_obj.parts}')
        elif len(table_obj.parts) == 1:
            name = (default_db_name, table_obj.parts[0])
        else:
            name = tuple(table_obj.parts)
    elif isinstance(table_obj, Select):
        # it is subquery
        if table_obj.alias is None:
            name = 't'
        else:
            name = table_obj.alias.parts[0]
        name = (default_db_name, name)

    if table_obj.alias is not None:
        name = name + ('.'.join(table_obj.alias.parts),)
    else:
        name = name + (name[1],)
    return name


def get_all_tables(stmt):
    if isinstance(stmt, Union):
        left = get_all_tables(stmt.left)
        right = get_all_tables(stmt.right)
        return left + right

    if isinstance(stmt, Select):
        from_stmt = stmt.from_table
    elif isinstance(stmt, (Identifier, Join)):
        from_stmt = stmt
    elif isinstance(stmt, Insert):
        from_stmt = stmt.table
    elif isinstance(stmt, Delete):
        from_stmt = stmt.table
    else:
        # raise SqlApiException(f'Unknown type of identifier: {stmt}')
        return []

    result = []
    if isinstance(from_stmt, Identifier):
        result.append(from_stmt.parts[-1])
    elif isinstance(from_stmt, Join):
        result.extend(get_all_tables(from_stmt.left))
        result.extend(get_all_tables(from_stmt.right))
    return result


def markQueryVar(where):
    if isinstance(where, BinaryOperation):
        markQueryVar(where.args[0])
        markQueryVar(where.args[1])
    elif isinstance(where, UnaryOperation):
        markQueryVar(where.args[0])
    elif isinstance(where, Constant):
        if str(where.value).startswith('$var['):
            where.is_var = True
            where.var_name = where.value


def unmarkQueryVar(where):
    if isinstance(where, BinaryOperation):
        unmarkQueryVar(where.args[0])
        unmarkQueryVar(where.args[1])
    elif isinstance(where, UnaryOperation):
        unmarkQueryVar(where.args[0])
    elif isinstance(where, Constant):
        if hasattr(where, 'is_var') and where.is_var is True:
            where.value = where.var_name


def replaceQueryVar(where, var_value, var_name):
    if isinstance(where, BinaryOperation):
        replaceQueryVar(where.args[0], var_value, var_name)
        replaceQueryVar(where.args[1], var_value, var_name)
    elif isinstance(where, UnaryOperation):
        replaceQueryVar(where.args[0], var_value, var_name)
    elif isinstance(where, Constant):
        if hasattr(where, 'is_var') and where.is_var is True and where.value == f'$var[{var_name}]':
            where.value = var_value


def join_query_data(target, source):
    if len(target.columns) == 0:
        target = source
    else:
        target.add_records(source.get_records())
    return target


def is_empty_prediction_row(predictor_value):
    "Define empty rows in predictor after JOIN"
    for key in predictor_value:
        if predictor_value[key] is not None and pd.notna(predictor_value[key]):
            return False
    return True


class Column:
    def __init__(self, name=None, alias=None,
                 table_name=None, table_alias=None,
                 type=None, database=None, flags=None,
                 charset=None):
        if alias is None:
            alias = name
        if table_alias is None:
            table_alias = table_name
        self.name = name
        self.alias = alias
        self.table_name = table_name
        self.table_alias = table_alias
        self.type = type
        self.database = database
        self.flags = flags
        self.charset = charset

    def get_hash_name(self, prefix):
        table_name = self.table_name if self.table_alias is None else self.table_alias
        name = self.name if self.alias is None else self.alias

        name = f'{prefix}_{table_name}_{name}'
        return name

    def __repr__(self):
        return f'{self.__class__.__name__}({self.__dict__})'


class ResultSet:
    def __init__(self, length=0):
        self._columns = []
        # records is list of lists with the same length as columns
        self._records = []
        for i in range(length):
            self._records.append([])

        self.is_prediction = False

    def __repr__(self):
        col_names = ', '.join([col.name for col in self._columns])
        data = '\n'.join([str(rec) for rec in self._records[:20]])

        if len(self._records) > 20:
            data += '\n...'

        return f'{self.__class__.__name__}({self.length()} rows, cols: {col_names})\n {data}'

    # --- converters ---

    def from_df(self, df, database, table_name, table_alias=None):

        resp_dict = df.to_dict(orient='split')

        self._records = resp_dict['data']

        for col in resp_dict['columns']:
            self._columns.append(Column(
                name=col,
                table_name=table_name,
                table_alias=table_alias,
                database=database,
                type=df.dtypes[col]
            ))
        return self

    def from_df_cols(self, df, col_names):

        resp_dict = df.to_dict(orient='split')

        self._records = resp_dict['data']

        for col in resp_dict['columns']:
            self._columns.append(col_names[col])
        return self

    def to_df(self):
        columns = self.get_column_names()
        return pd.DataFrame(self._records, columns=columns)

    def to_df_cols(self, prefix=''):
        # returns dataframe and dict of columns
        #   can be restored to ResultSet by from_df_cols method

        columns = []
        col_names = {}
        for col in self._columns:
            name = col.get_hash_name(prefix)
            columns.append(name)
            col_names[name] = col

        return pd.DataFrame(self._records, columns=columns), col_names

    # --- tables ---

    def get_tables(self):
        tables_idx = []
        tables = []
        cols = ['database', 'table_name', 'table_alias']
        for col in self._columns:
            table = (col.database, col.table_name, col.table_alias)
            if table not in tables_idx:
                tables_idx.append(table)
                tables.append(dict(zip(cols, table)))
        return tables

    # --- columns ---

    def _locate_column(self, col):
        col_idx = None
        for i, col0 in enumerate(self._columns):
            if col0 is col:
                col_idx = i
                break
        if col_idx is None:
            raise ErSqlWrongArguments(f'Column is not found: {col}')
        return col_idx

    def add_column(self, col, values=None):
        self._columns.append(col)

        if values is None:
            values = []
        # update records
        if len(self._records) > 0:
            for rec in self._records:
                if len(values) > 0:
                    value = values.pop(0)
                else:
                    value = None
                rec.append(value)

    def del_column(self, col):
        idx = self._locate_column(col)
        self._columns.pop(idx)
        for row in self._records:
            row.pop(idx)

    @property
    def columns(self):
        return self._columns

    def get_column_names(self):
        columns = [
            col.name if col.alias is None else col.alias
            for col in self._columns
        ]
        return columns

    def find_columns(self, alias=None, table_alias=None):
        col_list = []
        for col in self.columns:
            if alias is not None and col.alias.lower() != alias.lower():
                continue
            if table_alias is not None and col.table_alias.lower() != table_alias.lower():
                continue
            col_list.append(col)

        return col_list

    def copy_column_to(self, col, result_set2):
        # copy with values
        idx = self._locate_column(col)

        values = [row[idx] for row in self._records]

        col2 = copy.deepcopy(col)

        result_set2.add_column(col2, values)
        return col2

    # --- records ---

    def add_records(self, data):
        names = self.get_column_names()
        for rec in data:
            # if len(rec) != len(self._columns):
            #     raise ErSqlWrongArguments(f'Record length mismatch columns length: {len(rec)} != {len(self._columns)}')

            record = [
                rec[name]
                for name in names
            ]
            self._records.append(record)

    def get_records_raw(self):
        return self._records

    def add_record_raw(self, rec):
        if len(rec) != len(self._columns):
            raise ErSqlWrongArguments(f'Record length mismatch columns length: {len(rec)} != {len(self.columns)}')
        self._records.append(rec)

    @property
    def records(self):
        return self.get_records()

    def get_records(self):
        # get records as dicts.
        # !!! Attention: !!!
        # if resultSet contents duplicate column name: only one of them will be in output
        names = self.get_column_names()
        records = []
        for row in self._records:
            records.append(dict(zip(names, row)))
        return records

    # def clear_records(self):
    #     self._records = []

    def length(self):
        return len(self._records)


class SQLQuery():
    def __init__(self, sql, session, execute=True):
        self.session = session
        self.database = None if session.database == '' else session.database.lower()
        self.datahub = session.datahub
        self.outer_query = None
        self.row_id = 0
        self.columns_list = None
        self.model_types = {}

        self.mindsdb_database_name = 'mindsdb'

        if isinstance(sql, str):
            # region workaround for subqueries in superset
            if 'as virtual_table' in sql.lower():
                subquery = re.findall(superset_subquery, sql)
                if isinstance(subquery, list) and len(subquery) == 1:
                    subquery = subquery[0]
                    self.outer_query = sql.replace(subquery, 'dataframe')
                    sql = subquery.strip('()')
            # endregion
            self.query = parse_sql(sql, dialect='mindsdb')
            self.query_str = sql
        else:
            self.query = sql
            renderer = SqlalchemyRender('mysql')
            try:
                self.query_str = renderer.get_string(self.query, with_failback=True)
            except Exception:
                self.query_str = str(self.query)

        self.planner = None
        self.parameters = []
        self.fetched_data = None
        # self._process_query(sql)
        self.create_planner()
        if execute:
            self.prepare_query(prepare=False)
            self.execute_query()

    @profiler.profile()
    def create_planner(self):
        databases_names = self.session.database_controller.get_list()
        databases_names = [x['name'] for x in databases_names]

        predictor_metadata = []
        predictors_records = get_model_records()

        query_tables = []

        def get_all_query_tables(node, is_table, **kwargs):
            if is_table and isinstance(node, Identifier):
                table_name = node.parts[-1]
                if table_name.isdigit():
                    # is predictor version
                    table_name = node.parts[-2]
                query_tables.append(table_name)

        query_traversal(self.query, get_all_query_tables)

        for predictor_record in predictors_records:
            model_name = predictor_record.name

            if model_name not in query_tables:
                continue

            project_record = get_predictor_project(predictor_record)
            if project_record is None:
                continue
            project_name = project_record.name

            if isinstance(predictor_record.data, dict) and 'error' not in predictor_record.data:
                ts_settings = predictor_record.learn_args.get('timeseries_settings', {})
                predictor = {
                    'name': model_name,
                    'integration_name': project_name,   # integration_name,
                    'timeseries': False,
                    'id': predictor_record.id
                }
                if ts_settings.get('is_timeseries') is True:
                    window = ts_settings.get('window')
                    order_by = ts_settings.get('order_by')
                    if isinstance(order_by, list):
                        order_by = order_by[0]
                    group_by = ts_settings.get('group_by')
                    if isinstance(group_by, list) is False and group_by is not None:
                        group_by = [group_by]
                    predictor.update({
                        'timeseries': True,
                        'window': window,
                        'horizon': ts_settings.get('horizon'),
                        'order_by_column': order_by,
                        'group_by_columns': group_by
                    })
                predictor_metadata.append(predictor)

                self.model_types.update(predictor_record.data.get('dtypes', {}))

        database = None if self.session.database == '' else self.session.database.lower()

        self.predictor_metadata = predictor_metadata
        self.planner = query_planner.QueryPlanner(
            self.query,
            integrations=databases_names,
            predictor_metadata=predictor_metadata,
            default_namespace=database
        )

    def fetch(self, view='list'):
        data = self.fetched_data

        if view == 'dataframe':
            result = data.to_df()
        else:
            result = data.get_records_raw()

        return {
            'success': True,
            'result': result
        }

    def _fetch_dataframe_step(self, step, steps_data):
        dn = self.datahub.get(step.integration)
        query = step.query

        if dn is None:
            raise SqlApiUnknownError(f'Unknown integration name: {step.integration}')

        if query is None:
            table_alias = (self.database, 'result', 'result')

            # fetch raw_query
            data, columns_info = dn.query(
                native_query=step.raw_query,
                session=self.session
            )
        else:
            table_alias = get_table_alias(step.query.from_table, self.database)
            # TODO for information_schema we have 'database' = 'mindsdb'
<<<<<<< HEAD
=======

            # fill params
            def fill_params(node, **kwargs):
                if isinstance(node, Parameter):
                    rs = steps_data[node.value.step_num]
                    items = [Constant(i[0]) for i in rs.get_records_raw()]
                    return Tuple(items)

            query_traversal(query, fill_params)

>>>>>>> 9d32a586
            data, columns_info = dn.query(
                query=query,
                session=self.session
            )

        # if this is query: execute it
        if isinstance(data, ASTNode):
            subquery = SQLQuery(data, session=self.session)
            return subquery.fetched_data

        result = ResultSet()
        for column in columns_info:
            result.add_column(Column(
                name=column['name'],
                type=column.get('type'),
                table_name=table_alias[1],
                table_alias=table_alias[2],
                database=table_alias[0]
            ))
        result.add_records(data)

        return result

    def _multiple_steps(self, steps, steps_data):
        data = ResultSet()
        for substep in steps:
            sub_data = self._fetch_dataframe_step(substep, steps_data)
            data = join_query_data(data, sub_data)
        return data

    def _multiple_steps_reduce(self, step, vars, steps_data):
        if step.reduce != 'union':
            raise ErLogicError(f'Unknown MultipleSteps type: {step.reduce}')

        data = ResultSet()

        # mark vars
        steps = []
        for substep in step.steps:
            if isinstance(substep, FetchDataframeStep) is False:
                raise ErLogicError(f'Wrong step type for MultipleSteps: {step}')
            substep = copy.deepcopy(substep)
            markQueryVar(substep.query.where)
            steps.append(substep)

        for var_group in vars:
            steps2 = copy.deepcopy(steps)
            for name, value in var_group.items():
                for substep in steps2:
                    replaceQueryVar(substep.query.where, value, name)
            sub_data = self._multiple_steps(steps2, steps_data)
            data = join_query_data(data, sub_data)

        return data

    def prepare_query(self, prepare=True):
        if prepare:
            # it is prepared statement call
            steps_data = []
            try:
                for step in self.planner.prepare_steps(self.query):
                    data = self.execute_step(step, steps_data)
                    step.set_result(data)
                    steps_data.append(data)
            except PlanningException as e:
                raise ErLogicError(e)

            statement_info = self.planner.get_statement_info()

            self.columns_list = []
            for col in statement_info['columns']:
                self.columns_list.append(
                    Column(
                        database=col['ds'],
                        table_name=col['table_name'],
                        table_alias=col['table_alias'],
                        name=col['name'],
                        alias=col['alias'],
                        type=col['type']
                    )
                )

            self.parameters = [
                Column(
                    name=col['name'],
                    alias=col['alias'],
                    type=col['type']
                )
                for col in statement_info['parameters']
            ]

    def execute_query(self, params=None):
        if self.fetched_data is not None:
            # no need to execute
            return

        steps_data = []
        try:
            for step in self.planner.execute_steps(params):
                with profiler.Context(f'step: {step.__class__.__name__}'):
                    data = self.execute_step(step, steps_data)
                step.set_result(data)
                steps_data.append(data)
        except PlanningException as e:
            raise ErLogicError(e)

        # save updated query
        self.query = self.planner.query

        # there was no executing
        if len(steps_data) == 0:
            return

        try:
            if self.outer_query is not None:
                # workaround for subqueries in superset. remove it?
                # +++
                # ???

                result = steps_data[-1]
                df = result.to_df()

                df2 = query_df(df, self.outer_query)

                result2 = ResultSet().from_df(df2, database='', table_name='')

                self.columns_list = result2.columns
                self.fetched_data = result2

            else:
                result = steps_data[-1]
                self.fetched_data = result
        except Exception as e:
            raise SqlApiUnknownError("error in preparing result quiery step") from e

        try:
            if hasattr(self, 'columns_list') is False:
                # how it becomes False?
                self.columns_list = self.fetched_data.columns

            if self.columns_list is None:
                self.columns_list = self.fetched_data.columns

            for col in self.fetched_data.find_columns('__mindsdb_row_id'):
                self.fetched_data.del_column(col)

        except Exception as e:
            raise SqlApiUnknownError("error in column list step") from e

    def execute_step(self, step, steps_data):
        if type(step) == GetPredictorColumns:
            predictor_name = step.predictor.parts[-1]
            dn = self.datahub.get(self.mindsdb_database_name)
            columns = dn.get_table_columns(predictor_name)

            data = ResultSet()
            for column_name in columns:
                data.add_column(Column(
                    name=column_name,
                    table_name=predictor_name,
                    database=self.mindsdb_database_name
                ))

        elif type(step) == GetTableColumns:
            table = step.table
            dn = self.datahub.get(step.namespace)
            ds_query = Select(from_table=Identifier(table), targets=[Star()], limit=Constant(0))

            data, columns_info = dn.query(ds_query, session=self.session)

            data = ResultSet()
            for column in columns_info:
                data.add_column(Column(
                    name=column['name'],
                    type=column.get('type'),
                    table_name=table,
                    database=self.database
                ))

        elif type(step) == FetchDataframeStep:
            data = self._fetch_dataframe_step(step, steps_data)
        elif type(step) == UnionStep:
            left_result = steps_data[step.left.step_num]
            right_result = steps_data[step.right.step_num]

            # count of columns have to match
            if len(left_result.columns) != len(right_result.columns):
                raise ErSqlWrongArguments(
                    f'UNION columns count mismatch: {len(left_result.columns)} != {len(right_result.columns)} ')

            # types have to match
            # TODO: return checking type later
            # for i, left_col in enumerate(left_result.columns):
            #     right_col = right_result.columns[i]
            #     type1, type2 = left_col.type, right_col.type
            #     if type1 is not None and type2 is not None:
            #         if type1 != type2:
            #             raise ErSqlWrongArguments(f'UNION types mismatch: {type1} != {type2}')

            result = ResultSet()
            for col in left_result.columns:
                result.add_column(col)

            records_hashes = []
            for row in left_result.get_records_raw() + right_result.get_records_raw():
                if step.unique:
                    checksum = hashlib.sha256(str(row).encode()).hexdigest()
                    if checksum in records_hashes:
                        continue
                    records_hashes.append(checksum)
                result.add_record_raw(row)

            data = result

        elif type(step) == MapReduceStep:
            try:
                if step.reduce != 'union':
                    raise ErLogicError(f'Unknown MapReduceStep type: {step.reduce}')

                step_data = steps_data[step.values.step_num]
                vars = []
                for row in step_data.get_records():
                    var_group = {}
                    vars.append(var_group)
                    for name, value in row.items():
                        if name != '__mindsdb_row_id':
                            var_group[name] = value

                data = ResultSet()

                substep = step.step
                if type(substep) == FetchDataframeStep:
                    query = substep.query
                    for var_group in vars:
                        markQueryVar(query.where)
                        for name, value in var_group.items():
                            replaceQueryVar(query.where, value, name)
                        sub_data = self._fetch_dataframe_step(substep, steps_data)
                        if len(data.columns) == 0:
                            data = sub_data
                        else:
                            data.add_records(sub_data.get_records())

                        unmarkQueryVar(query.where)
                elif type(substep) == MultipleSteps:
                    data = self._multiple_steps_reduce(substep, vars, steps_data)
                else:
                    raise ErLogicError(f'Unknown step type: {step.step}')

            except Exception as e:
                raise SqlApiUnknownError(f'error in map reduce step: {e}') from e
        elif type(step) == MultipleSteps:
            if step.reduce != 'union':
                raise ErNotSupportedYet(f"Only MultipleSteps with type = 'union' is supported. Got '{step.type}'")
            data = None
            for substep in step.steps:
                subdata = self.execute_step(substep, steps_data)
                if data is None:
                    data = subdata
                else:
                    data.add_records(subdata.get_records())
        elif type(step) == ApplyPredictorRowStep:

            project_name = step.namespace
            predictor_name = step.predictor.parts[0]
            where_data0 = step.row_dict
            project_datanode = self.datahub.get(project_name)

            # fill params
            where_data = {}
            for key, value in where_data0.items():
                if isinstance(value, Parameter):
                    rs = steps_data[value.value.step_num]
                    if rs.length() == 1:
                        # one value, don't do list
                        value = rs.get_records_raw()[0][0]
                    else:
                        value = [i[0] for i in rs.get_records_raw()]
                where_data[key] = value

            version = None
            if len(step.predictor.parts) > 1 and step.predictor.parts[-1].isdigit():
                version = int(step.predictor.parts[-1])

            predictions = project_datanode.predict(
                model_name=predictor_name,
                data=where_data,
                version=version,
                params=step.params,
            )
            columns_dtypes = dict(predictions.dtypes)
            predictions = predictions.to_dict(orient='records')

            # update predictions with input data
            for row in predictions:
                for k, v in where_data.items():
                    if k not in row:
                        row[k] = v

            table_name = get_preditor_alias(step, self.database)

            result = ResultSet()
            result.is_prediction = True
            if len(predictions) > 0:
                cols = list(predictions[0].keys())
            else:
                cols = project_datanode.get_table_columns(predictor_name)

            for col in cols:
                result.add_column(Column(
                    name=col,
                    table_name=table_name[1],
                    table_alias=table_name[2],
                    database=table_name[0],
                    type=columns_dtypes.get(col)
                ))
            result.add_records(predictions)

            data = result

        elif type(step) in (ApplyPredictorStep, ApplyTimeseriesPredictorStep):
            try:
                # set row_id
                data = steps_data[step.dataframe.step_num]

                for table in data.get_tables():
                    row_id_col = Column(
                        name='__mindsdb_row_id',
                        database=table['database'],
                        table_name=table['table_name'],
                        table_alias=table['table_alias']
                    )

                    values = list(range(self.row_id, self.row_id + data.length()))
                    data.add_column(row_id_col, values)
                    self.row_id += data.length()

                project_name = step.namespace
                predictor_name = step.predictor.parts[0]

                where_data = data.get_records()

                predictor_metadata = {}
                for pm in self.predictor_metadata:
                    if pm['name'] == predictor_name and pm['integration_name'].lower() == project_name:
                        predictor_metadata = pm
                        break
                is_timeseries = predictor_metadata['timeseries']
                _mdb_forecast_offset = None
                if is_timeseries:
                    if '> LATEST' in self.query_str:
                        # stream mode -- if > LATEST, forecast starts on inferred next timestamp
                        _mdb_forecast_offset = 1
                    elif '= LATEST' in self.query_str:
                        # override: when = LATEST, forecast starts on last provided timestamp instead of inferred next time
                        _mdb_forecast_offset = 0
                    else:
                        # normal mode -- emit a forecast ($HORIZON data points on each) for each provided timestamp
                        _mdb_forecast_offset = None
                    for row in where_data:
                        if '__mdb_forecast_offset' not in row:
                            row['__mdb_forecast_offset'] = _mdb_forecast_offset

                # for row in where_data:
                #     for key in row:
                #         if isinstance(row[key], datetime.date):
                #             row[key] = str(row[key])

                table_name = get_preditor_alias(step, self.database)
                result = ResultSet()
                result.is_prediction = True

                project_datanode = self.datahub.get(project_name)
                if len(where_data) == 0:
                    cols = project_datanode.get_table_columns(predictor_name) + ['__mindsdb_row_id']
                    for col in cols:
                        result.add_column(Column(
                            name=col,
                            database=table_name[0],
                            table_name=table_name[1],
                            table_alias=table_name[2]
                        ))
                else:
                    predictor_id = predictor_metadata['id']
                    key = f'{predictor_name}_{predictor_id}_{json_checksum(where_data)}'
                    predictor_cache = get_cache('predict')

                    data = predictor_cache.get(key)

                    if data is None:
                        version = None
                        if len(step.predictor.parts) > 1 and step.predictor.parts[-1].isdigit():
                            version = int(step.predictor.parts[-1])
                        predictions = project_datanode.predict(
                            model_name=predictor_name,
                            data=where_data,
                            version=version,
                            params=step.params,
                        )
                        data = predictions.to_dict(orient='records')
                        columns_dtypes = dict(predictions.dtypes)

                        if data is not None and isinstance(data, list):
                            predictor_cache.set(key, data)
                    else:
                        columns_dtypes = {}

                    if len(data) > 0:
                        cols = list(data[0].keys())
                        for col in cols:
                            result.add_column(Column(
                                name=col,
                                table_name=table_name[1],
                                table_alias=table_name[2],
                                database=table_name[0],
                                type=columns_dtypes.get(col)
                            ))

                    # apply filter
                    if is_timeseries:
                        data = self.apply_ts_filter(data, where_data, step, predictor_metadata)

                    result.add_records(data)

                data = result

            except Exception as e:
                raise SqlApiUnknownError(f'error in apply predictor step: {e}') from e
        elif type(step) == JoinStep:
            try:
                left_data = steps_data[step.left.step_num]
                right_data = steps_data[step.right.step_num]
                df_a, names_a = left_data.to_df_cols(prefix='A')
                df_b, names_b = right_data.to_df_cols(prefix='B')

                if right_data.is_prediction or left_data.is_prediction:
                    # ignore join condition, use row_id
                    a_row_id = left_data.find_columns('__mindsdb_row_id')[0].get_hash_name(prefix='A')
                    b_row_id = right_data.find_columns('__mindsdb_row_id')[0].get_hash_name(prefix='B')

                    join_condition = f'table_a.{a_row_id} = table_b.{b_row_id}'

                    join_type = step.query.join_type.lower()
                    if join_type == 'join':
                        # join type is not specified. using join to prediction data
                        if left_data.is_prediction:
                            join_type = 'left join'
                        elif right_data.is_prediction:
                            join_type = 'right join'
                else:
                    def adapt_condition(node, **kwargs):
                        if not isinstance(node, Identifier) or len(node.parts) != 2:
                            return

                        table_alias, alias = node.parts
                        cols = left_data.find_columns(alias, table_alias)
                        if len(cols) == 1:
                            col_name = cols[0].get_hash_name(prefix='A')
                            return Identifier(parts=['table_a', col_name])

                        cols = right_data.find_columns(alias, table_alias)
                        if len(cols) == 1:
                            col_name = cols[0].get_hash_name(prefix='B')
                            return Identifier(parts=['table_b', col_name])

                    if step.query.condition is None:
                        raise ErNotSupportedYet('Unable to join table without condition')

                    condition = copy.deepcopy(step.query.condition)
                    query_traversal(condition, adapt_condition)

                    join_condition = SqlalchemyRender('postgres').get_string(condition)
                    join_type = step.query.join_type

                con = duckdb.connect(database=':memory:')
                con.register('table_a', df_a)
                con.register('table_b', df_b)

                resp_df = con.execute(f"""
                    SELECT * FROM table_a {join_type} table_b
                    ON {join_condition}
                """).fetchdf()
                con.unregister('table_a')
                con.unregister('table_b')
                con.close()

                resp_df = resp_df.replace({np.nan: None})

                names_a.update(names_b)
                data = ResultSet().from_df_cols(resp_df, col_names=names_a)

            except Exception as e:
                raise SqlApiUnknownError(f'error in join step: {e}') from e

        elif type(step) == FilterStep:
            # used only in join of two regular tables
            result_set = steps_data[step.dataframe.step_num]

            df, col_names = result_set.to_df_cols()
            col_idx = {}
            for name, col in col_names.items():
                col_idx[col.alias] = name
                col_idx[(col.table_alias, col.alias)] = name

            # analyze condition and change name of columns
            def check_fields(node, is_table=None, **kwargs):
                if is_table:
                    raise ErNotSupportedYet('Subqueries is not supported in WHERE')
                if isinstance(node, Identifier):
                    # only column name
                    col_name = node.parts[-1]

                    if len(node.parts) == 1:
                        key = col_name
                    else:
                        table_name = node.parts[-2]
                        key = (table_name, col_name)

                    if key not in col_idx:
                        raise ErKeyColumnDoesNotExist(f'Table not found for column: {key}')

                    new_name = col_idx[key]
                    return Identifier(parts=[new_name])

            where_query = step.query
            query_traversal(where_query, check_fields)

            query = Select(targets=[Star()], from_table=Identifier('df'), where=where_query)

            res = query_df(df, query)

            result_set2 = ResultSet().from_df_cols(res, col_names)

            data = result_set2

        elif type(step) == LimitOffsetStep:
            try:
                step_data = steps_data[step.dataframe.step_num]

                step_data2 = ResultSet()
                for col in step_data.columns:
                    step_data2.add_column(col)

                records = step_data.get_records_raw()

                if isinstance(step.offset, Constant) and isinstance(step.offset.value, int):
                    records = records[step.offset.value:]
                if isinstance(step.limit, Constant) and isinstance(step.limit.value, int):
                    records = records[:step.limit.value]

                for record in records:
                    step_data2.add_record_raw(record)

                data = step_data2

            except Exception as e:
                raise SqlApiUnknownError(f'error in limit offset step: {e}') from e
        elif type(step) == ProjectStep:
            try:
                rs_in = steps_data[step.dataframe.step_num]

                rs_out = ResultSet(length=rs_in.length())

                for column_identifier in step.columns:
                    if type(column_identifier) == Star:
                        for column in rs_in.columns:
                            rs_in.copy_column_to(column, rs_out)

                    elif type(column_identifier) == Identifier:

                        column_name_parts = column_identifier.parts
                        column_alias = column_identifier.parts[-1] if column_identifier.alias is None else '.'.join(
                            column_identifier.alias.parts)

                        if len(column_name_parts) > 2:
                            raise ErSqlWrongArguments(
                                f'Column name must contain no more than 2 parts. Got name: {column_identifier}')
                        elif len(column_name_parts) == 1:
                            column_name = column_name_parts[0]

                            col_list = rs_in.find_columns(column_name)
                            if len(col_list) == 0:
                                raise SqlApiException(f'Can not find appropriate table for column {column_name}')
                            elif len(col_list) > 1 and not step.ignore_doubles:
                                raise ErLogicError(f'Found multiple appropriate tables for column {column_name}')

                            col_added = rs_in.copy_column_to(col_list[0], rs_out)
                            col_added.alias = column_alias

                        elif len(column_name_parts) == 2:
                            table_name_or_alias = column_name_parts[0]
                            column_name = column_name_parts[1]

                            # support select table.*
                            if isinstance(column_name, Star):
                                # add all by table
                                for col in rs_in.find_columns(table_alias=table_name_or_alias):
                                    rs_in.copy_column_to(col, rs_out)
                            else:
                                col_list = rs_in.find_columns(column_name, table_alias=table_name_or_alias)
                                if len(col_list) == 0:
                                    if rs_in.length() > 0:
                                        raise SqlApiException(f'Can not find appropriate table for column {table_name_or_alias}.{column_name}')
                                    else:
                                        # FIXME: made up column if resultSet is empty
                                        # columns from predictor may not exist if predictor wasn't called
                                        col = Column(name=table_name_or_alias, table_name=table_name_or_alias)
                                        col_list = [col]
                                        rs_in.add_column(col)

                                col_added = rs_in.copy_column_to(col_list[0], rs_out)
                                col_added.alias = column_alias
                        else:
                            raise ErSqlWrongArguments('Undefined column name')

                    else:
                        raise ErKeyColumnDoesNotExist(f'Unknown column type: {column_identifier}')

                data = rs_out
            except Exception as e:
                if isinstance(e, SqlApiException):
                    raise e
                raise SqlApiUnknownError(f'error on project step: {e} ') from e
        elif type(step) == GroupByStep:
            # used only in join of two regular tables
            step_data = steps_data[step.dataframe.step_num]

            df = step_data.to_df()

            query = Select(targets=step.targets, from_table='df', group_by=step.columns).to_string()
            res = query_df(df, query)

            # stick all columns to first table
            appropriate_table = step_data.get_tables()[0]

            data = ResultSet()

            data.from_df(res, appropriate_table['database'], appropriate_table['table_name'], appropriate_table['table_alias'])

            # columns are changed
            self.columns_list = data.columns

        elif type(step) == SubSelectStep:
            result = steps_data[step.dataframe.step_num]

            table_name = step.table_name
            if table_name is None:
                table_name = 'df_table'
            else:
                table_name = table_name

            query = step.query
            query.from_table = Identifier('df_table')

            df = result.to_df()
            res = query_df(df, query)

            result2 = ResultSet()
            # get database from first column
            database = result.columns[0].database
            result2.from_df(res, database, table_name)

            data = result2

        elif type(step) == SaveToTable or type(step) == InsertToTable:
            is_replace = False
            is_create = False

            if type(step) == SaveToTable:
                is_create = True

                if step.is_replace:
                    is_replace = True

            if step.dataframe is not None:
                data = step.dataframe.result_data
            elif step.query is not None:
                data = ResultSet()
                for col in step.query.columns:
                    data.add_column(Column(col.name))

                for row in step.query.values:
                    record = [v.value for v in row]
                    data.add_record_raw(record)
            else:
                raise ErLogicError(f'Data not found for insert: {step}')

            if len(step.table.parts) > 1:
                integration_name = step.table.parts[0]
                table_name = Identifier(parts=step.table.parts[1:])
            else:
                integration_name = self.database
                table_name = step.table

            dn = self.datahub.get(integration_name)

            if hasattr(dn, 'create_table') is False:
                raise ErNotSupportedYet(f"Creating table in '{integration_name}' is not supporting")

            #  del 'service' columns
            for col in data.find_columns('__mindsdb_row_id'):
                data.del_column(col)
            for col in data.find_columns('__mdb_forecast_offset'):
                data.del_column(col)

            # region del columns filtered at projection step
            if self.columns_list is not None:
                filtered_column_names = [x.name for x in self.columns_list]
                for col in data.columns:
                    if col.name.startswith('predictor.'):
                        continue
                    if col.name in filtered_column_names:
                        continue
                    data.del_column(col)
            # endregion

            # drop double names
            col_names = set()
            for col in data.columns:
                if col.alias in col_names:
                    data.del_column(col)
                else:
                    col_names.add(col.alias)

            dn.create_table(
                table_name=table_name,
                result_set=data,
                is_replace=is_replace,
                is_create=is_create
            )
            data = ResultSet()
        elif type(step) == UpdateToTable:

            result = step.dataframe.result_data
            integration_name = step.table.parts[0]
            table_name_parts = step.table.parts[1:]

            dn = self.datahub.get(integration_name)

            # link nodes with parameters for fast replacing with values
            input_table_alias = step.update_command.from_select_alias.parts[0]

            params_map_index = []

            def prepare_map_index(node, is_table, **kwargs):
                if isinstance(node, Identifier) and not is_table:
                    # is input table field
                    if node.parts[0] == input_table_alias:
                        node2 = Constant(None)
                        param_name = node.parts[-1]
                        params_map_index.append([param_name, node2])
                        # replace node with constant
                        return node2
                    elif node.parts[0] == table_name_parts[0]:
                        # remove updated table alias
                        node.parts = node.parts[1:]

            # make command
            update_query = Update(
                table=Identifier(parts=table_name_parts),
                update_columns=step.update_command.update_columns,
                where=step.update_command.where
            )
            # do mapping
            query_traversal(update_query, prepare_map_index)

            # check all params is input data:
            data_header = [col.alias for col in result.columns]

            for param_name, _ in params_map_index:
                if param_name not in data_header:
                    raise ErSqlWrongArguments(f'Field {param_name} not found in input data. Input fields: {data_header}')

            # perform update
            for row in result.get_records():
                # run update from every row from input data

                # fill params:
                for param_name, param in params_map_index:
                    param.value = row[param_name]

                dn.query(query=update_query, session=self.session)

            data = ResultSet()
        else:
            raise ErLogicError(F'Unknown planner step: {step}')
        return data

    def apply_ts_filter(self, predictor_data, table_data, step, predictor_metadata):

        if step.output_time_filter is None:
            # no filter, exit
            return predictor_data

            # apply filter
        group_cols = predictor_metadata['group_by_columns']
        order_col = predictor_metadata['order_by_column']

        filter_args = step.output_time_filter.args
        filter_op = step.output_time_filter.op

        # filter field must be order column
        if not (
            isinstance(filter_args[0], Identifier)
            and filter_args[0].parts[-1] == order_col
        ):
            # exit otherwise
            return predictor_data

        def get_date_format(samples):
            # dateinfer reads sql date 2020-04-01 as yyyy-dd-mm. workaround for in
            for date_format, pattern in (
                ('%Y-%m-%d', r'[\d]{4}-[\d]{2}-[\d]{2}'),
                ('%Y-%m-%d %H:%M:%S', r'[\d]{4}-[\d]{2}-[\d]{2} [\d]{2}:[\d]{2}:[\d]{2}'),
                # ('%Y', '[\d]{4}')
            ):
                if re.match(pattern, samples[0]):
                    # suggested format
                    for sample in samples:
                        try:
                            dt.datetime.strptime(sample, date_format)
                        except ValueError:
                            date_format = None
                            break
                    if date_format is not None:
                        return date_format

            return dateinfer.infer(samples)

        if self.model_types.get(order_col) in ('float', 'integer'):
            # convert strings to digits
            fnc = {
                'integer': int,
                'float': float
            }[self.model_types[order_col]]

            # convert predictor_data
            if len(predictor_data) > 0:
                if isinstance(predictor_data[0][order_col], str):

                    for row in predictor_data:
                        row[order_col] = fnc(row[order_col])
                elif isinstance(predictor_data[0][order_col], dt.date):
                    # convert to datetime
                    for row in predictor_data:
                        row[order_col] = fnc(row[order_col])

            # convert predictor_data
            if isinstance(table_data[0][order_col], str):

                for row in table_data:
                    row[order_col] = fnc(row[order_col])
            elif isinstance(table_data[0][order_col], dt.date):
                # convert to datetime
                for row in table_data:
                    row[order_col] = fnc(row[order_col])

            # convert args to date
            samples = [
                arg.value
                for arg in filter_args
                if isinstance(arg, Constant) and isinstance(arg.value, str)
            ]
            if len(samples) > 0:

                for arg in filter_args:
                    if isinstance(arg, Constant) and isinstance(arg.value, str):
                        arg.value = fnc(arg.value)

        if self.model_types.get(order_col) in ('date', 'datetime'):
            # convert strings to date
            # it is making side effect on original data by changing it but let it be

            def _cast_samples(data, order_col):
                if isinstance(data[0][order_col], str):
                    samples = [row[order_col] for row in data]
                    date_format = get_date_format(samples)

                    for row in data:
                        row[order_col] = dt.datetime.strptime(row[order_col], date_format)
                elif isinstance(data[0][order_col], dt.datetime):
                    pass  # check because dt.datetime is instance of dt.date but here we don't need to add HH:MM:SS
                elif isinstance(data[0][order_col], dt.date):
                    # convert to datetime
                    for row in data:
                        row[order_col] = dt.datetime.combine(row[order_col], dt.datetime.min.time())

            # convert predictor_data
            if len(predictor_data) > 0:
                _cast_samples(predictor_data, order_col)

            # convert table data
            _cast_samples(table_data, order_col)

            # convert args to date
            samples = [
                arg.value
                for arg in filter_args
                if isinstance(arg, Constant) and isinstance(arg.value, str)
            ]
            if len(samples) > 0:
                date_format = get_date_format(samples)

                for arg in filter_args:
                    if isinstance(arg, Constant) and isinstance(arg.value, str):
                        arg.value = dt.datetime.strptime(arg.value, date_format)
            # TODO can be dt.date in args?

        # first pass: get max values for Latest in table data
        latest_vals = {}
        if Latest() in filter_args:

            for row in table_data:
                if group_cols is None:
                    key = 0  # the same for any value
                else:
                    key = tuple([str(row[i]) for i in group_cols])
                val = row[order_col]
                if key not in latest_vals or latest_vals[key] < val:
                    latest_vals[key] = val

        # second pass: do filter rows
        data2 = []
        for row in predictor_data:
            val = row[order_col]

            if isinstance(step.output_time_filter, BetweenOperation):
                if val >= filter_args[1].value and val <= filter_args[2].value:
                    data2.append(row)
            elif isinstance(step.output_time_filter, BinaryOperation):
                op_map = {
                    '<': '__lt__',
                    '<=': '__le__',
                    '>': '__gt__',
                    '>=': '__ge__',
                    '=': '__eq__',
                }
                arg = filter_args[1]
                if isinstance(arg, Latest):
                    if group_cols is None:
                        key = 0  # the same for any value
                    else:
                        key = tuple([str(row[i]) for i in group_cols])
                    if key not in latest_vals:
                        # pass this row
                        continue
                    arg = latest_vals[key]
                elif isinstance(arg, Constant):
                    arg = arg.value

                if filter_op not in op_map:
                    # unknown operation, exit immediately
                    return predictor_data

                # check condition
                filter_op2 = op_map[filter_op]
                if getattr(val, filter_op2)(arg):
                    data2.append(row)
            else:
                # unknown operation, add anyway
                data2.append(row)

        return data2<|MERGE_RESOLUTION|>--- conflicted
+++ resolved
@@ -543,8 +543,6 @@
         else:
             table_alias = get_table_alias(step.query.from_table, self.database)
             # TODO for information_schema we have 'database' = 'mindsdb'
-<<<<<<< HEAD
-=======
 
             # fill params
             def fill_params(node, **kwargs):
@@ -555,7 +553,6 @@
 
             query_traversal(query, fill_params)
 
->>>>>>> 9d32a586
             data, columns_info = dn.query(
                 query=query,
                 session=self.session
