from copy import deepcopy
from lightwood.api.types import ProblemDefinition
from mindsdb.interfaces.model.learn_process import LearnProcess, GenerateProcess, FitProcess
from typing import Optional, Tuple, Union, Dict, Any
from dateutil.parser import parse as parse_datetime
import psutil
import datetime
import time
import os
from contextlib import contextmanager
from packaging import version
import pandas as pd
import lightwood
import mindsdb_datasources
from mindsdb import __version__ as mindsdb_version
from lightwood import __version__ as lightwood_version
import mindsdb.interfaces.storage.db as db
from mindsdb.utilities.fs import create_process_mark, delete_process_mark
from mindsdb.interfaces.database.database import DatabaseWrapper
from mindsdb.utilities.config import Config
from mindsdb.interfaces.storage.fs import FsStore
from mindsdb.utilities.log import log



class ModelController():
    config: Config
    fs_store: FsStore
    predictor_cache: Dict[str, Dict[str, Union[Any]]]
    ray_based: bool

    def __init__(self, ray_based: bool) -> None:
        self.config = Config()
        self.fs_store = FsStore()
        self.predictor_cache = {}
        self.ray_based = ray_based

    def _invalidate_cached_predictors(self) -> None:
        # @TODO: Cache will become stale if the respective ModelInterface is not invoked yet a bunch of predictors remained cached, no matter where we invoke it. In practice shouldn't be a big issue though
        for predictor_name in list(self.predictor_cache.keys()):
            if (datetime.datetime.now() - self.predictor_cache[predictor_name]['created']).total_seconds() > 1200:
                del self.predictor_cache[predictor_name]

    def _lock_predictor(self, id: int, mode: str) -> None:
        from mindsdb.interfaces.storage.db import session, Semaphor

        while True:
            semaphor_record = session.query(Semaphor).filter_by(entity_id=id, entity_type='predictor').first()
            if semaphor_record is not None:
                if mode == 'read' and semaphor_record.action == 'read':
                    return True
            try:
                semaphor_record = Semaphor(entity_id=id, entity_type='predictor', action=mode)
                session.add(semaphor_record)
                session.commit()
                return True
            except Exception:
                pass
            time.sleep(1)

    def _unlock_predictor(self, id: int) -> None:
        from mindsdb.interfaces.storage.db import session, Semaphor
        semaphor_record = session.query(Semaphor).filter_by(entity_id=id, entity_type='predictor').first()
        if semaphor_record is not None:
            session.delete(semaphor_record)
            session.commit()

    @contextmanager
    def _lock_context(self, id, mode: str):
        try:
            self._lock_predictor(id, mode)
            yield True
        finally:
            self._unlock_predictor(id)

<<<<<<< HEAD
    def _unpack_old_args(self, from_data: dict, kwargs: dict, to_predict: Optional[Union[str, list]] = None) -> Tuple[pd.DataFrame, ProblemDefinition, bool]:
        if to_predict is not None:
            problem_definition = {'target': to_predict if isinstance(to_predict, str) else to_predict[0]}
        else:
            problem_definition = kwargs

        join_learn_process = kwargs.get('join_learn_process', False)
        if 'join_learn_process' in kwargs:
            del kwargs['join_learn_process']

        # Adapt kwargs to problem definition
        if 'timeseries_settings' in kwargs:
            problem_definition['timeseries_settings'] = kwargs['timeseries_settings']
=======
    def _setup_for_creation(self, name, original_name, company_id=None):
        from mindsdb.interfaces.storage.db import session, Predictor

        if name in self.predictor_cache:
            del self.predictor_cache[name]
        # Here for no particular reason, because we want to run this sometimes but not too often
        self._invalidate_cached_predictors()

        predictor_record = Predictor.query.filter_by(company_id=company_id, name=original_name).first()
        if predictor_record is not None:
            raise Exception(f'Predictor with name {original_name} already exists.')

        predictor_dir = Path(self.config['paths']['predictors']).joinpath(name)
        create_directory(predictor_dir)
        predictor_record = Predictor(company_id=company_id, name=original_name, is_custom=False)

        session.add(predictor_record)
        session.commit()

    def _try_outdate_db_status(self, predictor_record):
        from mindsdb import __version__ as mindsdb_version
        from mindsdb.interfaces.storage.db import session
        from packaging import version

        if predictor_record.update_status == 'update_failed':
            return predictor_record

        try:
            if version.parse(predictor_record.mindsdb_version) < version.parse(mindsdb_version):
                predictor_record.update_status = 'available'
        except Exception:
            # predictor.mindsdb_version can be None at begining of training
            pass

        session.commit()
        return predictor_record

    def create(self, name, company_id=None):
        import mindsdb_native
>>>>>>> c4ba5335

        if 'stop_training_in_x_seconds' in kwargs:
            problem_definition['time_aim'] = kwargs['stop_training_in_x_seconds']

<<<<<<< HEAD
        ds_cls = getattr(mindsdb_datasources, from_data['class'])
        ds = ds_cls(*from_data['args'], **from_data['kwargs'])
        df = ds.df
=======
        self._setup_for_creation(name, original_name, company_id=company_id)
        predictor = mindsdb_native.Predictor(name=name, run_env={'trigger': 'mindsdb'})
        return predictor

    def learn_for_update(self, name, from_data, to_predict, datasource_id, kwargs={}, company_id=None):
        kwargs['join_learn_process'] = True
        return self.learn(name, from_data, to_predict, datasource_id, kwargs, company_id, False)
>>>>>>> c4ba5335

        return df, problem_definition, join_learn_process

    def learn(self, name: str, from_data: dict, to_predict: str, datasource_id: int, kwargs: dict, company_id: int) -> None:
        create_process_mark('learn')
<<<<<<< HEAD

        df, problem_definition, join_learn_process = self._unpack_old_args(from_data, kwargs, to_predict)
        p = LearnProcess(df, ProblemDefinition.from_dict(problem_definition), name, company_id, datasource_id)
        p.start()
        if join_learn_process:
            p.join()
            p.close()
=======
        original_name = name
        name = f'{company_id}@@@@@{name}'
        join_learn_process = kwargs.get('join_learn_process', False)

        if save:
            self._setup_for_creation(name, original_name, company_id=company_id)

        if self.ray_based:
            run_learn(
                name=name,
                db_name=original_name,
                from_data=from_data,
                to_predict=to_predict,
                kwargs=kwargs,
                datasource_id=datasource_id,
                company_id=company_id,
                save=save
            )
        else:
            p = LearnProcess(name, original_name, from_data, to_predict, kwargs, datasource_id, company_id, save)
            p.start()
            if join_learn_process is True:
                p.join()
                if p.exitcode != 0:
                    delete_process_mark('learn')
                    raise Exception('Learning process failed !')

        delete_process_mark('learn')
        return 0

    def adjust(self, name, from_data, datasource_id, company_id=None):
        from mindsdb.interfaces.model.learn_process import AdjustProcess, run_adjust
        
        create_process_mark('learn')
        original_name = name
        name = f'{company_id}@@@@@{name}'

        join_learn_process = True

        if self.ray_based:
            run_adjust(
                name=name,
                db_name=original_name,
                from_data=from_data,
                datasource_id=datasource_id,
                company_id=company_id
            )
        else:
            p = AdjustProcess(name, original_name, from_data, datasource_id, company_id)
            p.start()
            if join_learn_process is True:
                p.join()
                if p.exitcode != 0:
                    delete_process_mark('learn')
                    raise Exception('Learning process failed !')

        delete_process_mark('learn')
        return 0

    def predict(self, name, pred_format, when_data=None, kwargs={}, company_id=None):
        from mindsdb_datasources import (FileDS, ClickhouseDS, MariaDS,
                                         MySqlDS, PostgresDS, MSSQLDS, MongoDS,
                                         SnowflakeDS, AthenaDS)
        import mindsdb_native
        from mindsdb.interfaces.storage.db import session, Predictor
>>>>>>> c4ba5335

    def predict(self, name: str, when_data: Union[dict, list, pd.DataFrame], pred_format: str, company_id: int):
        create_process_mark('predict')
        original_name = name
        name = f'{company_id}@@@@@{name}'

        predictor_record = db.session.query(db.Predictor).filter_by(company_id=company_id, name=original_name).first()
        assert predictor_record is not None
        fs_name = f'predictor_{company_id}_{predictor_record.id}'

        if name not in self.predictor_cache:
            # Clear the cache entirely if we have less than 1.2 GB left
            if psutil.virtual_memory().available < 1.2 * pow(10, 9):
                self.predictor_cache = {}

            if predictor_record.data['status'] == 'complete':
                self.fs_store.get(fs_name, fs_name, self.config['paths']['predictors'])
                self.predictor_cache[name] = {
                    'predictor':
                    lightwood.predictor_from_state(os.path.join(self.config['paths']['predictors'], fs_name), predictor_record.code),
                    'created': datetime.datetime.now()
                }

        if isinstance(when_data, dict) and 'kwargs' in when_data and 'args' in when_data:
            ds_cls = getattr(mindsdb_datasources, when_data['class'])
            df = ds_cls(*when_data['args'], **when_data['kwargs']).df
        else:
            if isinstance(when_data, dict):
                when_data = [when_data]
            df = pd.DataFrame(when_data)

        predictions = self.predictor_cache[name]['predictor'].predict(df)
        # Bellow is useful for debugging caching and storage issues
        # del self.predictor_cache[name]

        delete_process_mark('predict')

        target = predictor_record.to_predict[0]

        if pred_format in ('explain', 'dict', 'dict&explain'):
            explain_arr = []
            dict_arr = []
            for i, row in predictions.iterrows():
                explain_arr.append({
                    target: {
                        'predicted_value': row['prediction'],
                        'confidence': row.get('confidence', None),
                        'confidence_lower_bound': row.get('lower', None),
                        'confidence_upper_bound'.format(target): row.get('upper', None),
                        'anomaly'.format(target): row.get('anomaly', None)
                }})

                td = {'predicted_value': row['prediction']}
                for col in df.columns:
                    td[col] = df.iloc[i][col]
                dict_arr.append({target: td})
            if pred_format == 'explain':
                return explain_arr
            elif pred_format == 'dict':
                return dict_arr
            elif pred_format == 'dict&explain':
                return dict_arr, explain_arr
        # New format -- Try switching to this in 2-3 months for speed, for now above is ok
        else:
            return predictions

    def analyse_dataset(self, ds: dict, company_id: int) -> lightwood.DataAnalysis:
        create_process_mark('analyse')
        ds_cls = getattr(mindsdb_datasources, ds['class'])
        df = ds_cls(*ds['args'], **ds['kwargs']).df
        analysis = lightwood.analyze_dataset(df)
        delete_process_mark('analyse')
<<<<<<< HEAD
        return analysis.to_dict()  # type: ignore
=======
        return analysis

    def get_model_data(self, name, db_fix=True, company_id=None):
        from mindsdb_native import F
        from mindsdb_native.libs.constants.mindsdb import DATA_SUBTYPES
        from mindsdb.interfaces.storage.db import session, Predictor, Datasource
        import torch
        import gc
>>>>>>> c4ba5335

    def get_model_data(self, name, company_id: int):
        if '@@@@@' in name:
            sn = name.split('@@@@@')
            assert len(sn) < 3  # security
            name = sn[1]

        original_name = name
        name = f'{company_id}@@@@@{name}'

<<<<<<< HEAD
        predictor_record = db.session.query(db.Predictor).filter_by(company_id=company_id, name=original_name).first()
        assert predictor_record is not None

        linked_db_ds = db.session.query(db.Datasource).filter_by(company_id=company_id, id=predictor_record.datasource_id).first()
=======
        predictor_record = Predictor.query.filter_by(company_id=company_id, name=original_name, is_custom=False).first()
        linked_data_source = Datasource.query.filter_by(company_id=company_id, id=predictor_record.datasource_id).first()
        predictor_record = self._try_outdate_db_status(predictor_record)
        model = predictor_record.data
        if model is None or model['status'] == 'training':
            try:
                self.fs_store.get(name, f'predictor_{company_id}_{predictor_record.id}', self.config['paths']['predictors'])
                new_model_data = F.get_model_data(name)
            except Exception:
                new_model_data = None

            try:
                torch.cuda.empty_cache()
            except Exception:
                pass
            gc.collect()

            if predictor_record.data is None or (new_model_data is not None and len(new_model_data) > len(predictor_record.data)):
                predictor_record.data = new_model_data
                model = new_model_data
                session.commit()

            if predictor_record.data is None:
                if new_model_data is None:
                    predictor_record.data = {"name": original_name, "status": "error"}
                    model = {"name": original_name, "status": "error"}
                elif len(new_model_data) > len(predictor_record.data):
                    predictor_record.data = new_model_data
                    model = new_model_data
                session.commit()

        # Make some corrections for databases not to break when dealing with empty columns
        if db_fix:
            data_analysis = model['data_analysis_v2']
            for column in model['columns']:
                analysis = data_analysis.get(column)
                if isinstance(analysis, dict) and (len(analysis) == 0 or analysis.get('empty', {}).get('is_empty', False)):
                    data_analysis[column]['typing'] = {
                        'data_subtype': DATA_SUBTYPES.INT
                    }

        model['created_at'] = str(parse_datetime(str(predictor_record.created_at).split('.')[0]))
        model['updated_at'] = str(parse_datetime(str(predictor_record.updated_at).split('.')[0]))
        model['predict'] = predictor_record.to_predict
        model['update'] = predictor_record.update_status
        model['name'] = predictor_record.name
        model['data_source_name'] = linked_data_source.name if linked_data_source else None
        return model

    def get_models(self, company_id=None):
        from mindsdb.interfaces.storage.db import session, Predictor
>>>>>>> c4ba5335

        # check update availability
        if version.parse(predictor_record.mindsdb_version) < version.parse(mindsdb_version):
            predictor_record.update_status = 'available'
            db.session.commit()

        data = deepcopy(predictor_record.data)
        data['dtype_dict'] = predictor_record.dtype_dict
        data['created_at'] = str(parse_datetime(str(predictor_record.created_at).split('.')[0]))
        data['updated_at'] = str(parse_datetime(str(predictor_record.updated_at).split('.')[0]))
        data['predict'] = predictor_record.to_predict[0]
        data['update'] = predictor_record.update_status
        data['name'] = predictor_record.name
        data['code'] = predictor_record.code
        data['json_ai'] = predictor_record.json_ai
        data['data_source_name'] = linked_db_ds.name if linked_db_ds else None

        return data

    def get_models(self, company_id: int):
        models = []
<<<<<<< HEAD
        for db_p in db.session.query(db.Predictor).filter_by(company_id=company_id):
            model_data = self.get_model_data(db_p.name, company_id=company_id)
            reduced_model_data = {}

            for k in ['name', 'version', 'is_active', 'predict', 'status', 'current_phase', 'accuracy', 'data_source', 'update', 'data_source_name']:
                reduced_model_data[k] = model_data.get(k, None)

            for k in ['train_end_at', 'updated_at', 'created_at']:
                reduced_model_data[k] = model_data.get(k, None)
                if reduced_model_data[k] is not None:
                    try:
                        reduced_model_data[k] = parse_datetime(str(reduced_model_data[k]).split('.')[0])
                    except Exception as e:
                        # @TODO Does this ever happen
                        log.error(f'Date parsing exception while parsing: {k} in get_models: ', e)
                        reduced_model_data[k] = parse_datetime(str(reduced_model_data[k]))

            models.append(reduced_model_data)
=======
        predictor_records = Predictor.query.filter_by(company_id=company_id, is_custom=False)
        predictor_names = [
            x.name for x in predictor_records
        ]
        for model_name in predictor_names:
            try:
                model_data = self.get_model_data(model_name, db_fix=False, company_id=company_id)

                reduced_model_data = {}

                for k in ['name', 'version', 'is_active', 'predict', 'status', 'current_phase', 'accuracy', 'data_source', 'update', 'data_source_name']:
                    reduced_model_data[k] = model_data.get(k, None)

                for k in ['train_end_at', 'updated_at', 'created_at']:
                    reduced_model_data[k] = model_data.get(k, None)
                    if reduced_model_data[k] is not None:
                        try:
                            reduced_model_data[k] = parse_datetime(str(reduced_model_data[k]).split('.')[0])
                        except Exception as e:
                            # @TODO Does this ever happen
                            log.error(f'Date parsing exception while parsing: {k} in get_models: ', e)
                            reduced_model_data[k] = parse_datetime(str(reduced_model_data[k]))

                models.append(reduced_model_data)
            except Exception as e:
                log.error(f"Can't list data for model: '{model_name}' when calling `get_models(), error: {e}`")
>>>>>>> c4ba5335
        return models

    def delete_model(self, name, company_id: int):
        original_name = name
        name = f'{company_id}@@@@@{name}'

        db_p = db.session.query(db.Predictor).filter_by(company_id=company_id, name=original_name).first()
        db.session.delete(db_p)
        db.session.commit()

        DatabaseWrapper(company_id).unregister_predictor(name)

        # delete from s3
        self.fs_store.delete(f'predictor_{company_id}_{db_p.id}')

        return 0

    def update_model(self, name: str, company_id: int):
        from mindsdb_worker.updater.update_model import update_model
        from mindsdb.interfaces.storage.db import session, Predictor
        from mindsdb.interfaces.datastore.datastore import DataStore, DataStoreWrapper
        from mindsdb import __version__ as mindsdb_version

        original_name = name
        name = f'{company_id}@@@@@{name}'

        try:
            predictor_record = Predictor.query.filter_by(company_id=company_id, name=original_name).first()
            assert predictor_record is not None

            predictor_record.update_status = 'updating'

            session.commit()

            # @TODO Fix this function to work with the new lightwood!
            #update_model(name, original_name, self.delete_model, F.rename_model, self.learn_for_update, self._lock_context, company_id, self.config['paths']['predictors'], predictor_record, self.fs_store, DataStoreWrapper(DataStore(), company_id))

            predictor_record = Predictor.query.filter_by(company_id=company_id, name=original_name).first()

            predictor_record.lightwood_version = lightwood.__version__
            predictor_record.mindsdb_version = mindsdb_version
            predictor_record.update_status = 'up_to_date'

            session.commit()
            
        except Exception as e:
            log.error(e)
            predictor_record.update_status = 'update_failed'  # type: ignore
            session.commit()
            return str(e)
        
        return 'Updated successfully'

    def generate_predictor(self, name: str, from_data: dict, datasource_id, problem_definition_dict: dict, join_learn_process: bool, company_id: int):
        create_process_mark('learn')
        df, problem_definition, _ = self._unpack_old_args(from_data, problem_definition_dict)
        p = GenerateProcess(df, ProblemDefinition.from_dict(problem_definition), name, company_id, datasource_id)
        p.start()
        if join_learn_process:
            p.join()
            p.close()

    def edit_json_ai(self, name: str, json_ai: dict, company_id=None):
        predictor_record = db.session.query(db.Predictor).filter_by(company_id=company_id, name=name).first()
        assert predictor_record is not None

        json_ai = lightwood.JsonAI.from_dict(json_ai)
        predictor_record.code = lightwood.code_from_json_ai(json_ai)   
        predictor_record.json_ai = json_ai.to_dict()
        db.session.commit()
    
    def code_from_json_ai(self, json_ai: dict, company_id=None):
        json_ai = lightwood.JsonAI.from_dict(json_ai)
        code = lightwood.code_from_json_ai(json_ai)
        return code

    def edit_code(self, name: str, code: str, company_id=None):
        """Edit an existing predictor's code"""
        if self.config.get('cloud', False):
            raise Exception('Code editing prohibited on cloud')

        predictor_record = db.session.query(db.Predictor).filter_by(company_id=company_id, name=name).first()
        assert predictor_record is not None
        
        lightwood.predictor_from_code(code)
        predictor_record.code = code
        predictor_record.json_ai = None
        db.session.commit()

    def fit_predictor(self, name: str, from_data: dict, join_learn_process: bool, company_id: int) -> None:
        create_process_mark('learn')
        predictor_record = db.session.query(db.Predictor).filter_by(company_id=company_id, name=name).first()
        assert predictor_record is not None

        df, _, _ = self._unpack_old_args(from_data, {}, None)
        p = FitProcess(predictor_record.id, df)
        p.start()
        if join_learn_process:
            p.join()
            p.close()

'''
Notes: Remove ray from actors are getting stuck
try:
    from mindsdb_worker.cluster.ray_controller import ray_ify
    import ray
    try:
        ray.init(ignore_reinit_error=True, address='auto')
    except Exception:
        ray.init(ignore_reinit_error=True)
    ModelController = ray_ify(ModelController)
except Exception as e:
    pass
'''<|MERGE_RESOLUTION|>--- conflicted
+++ resolved
@@ -73,7 +73,6 @@
         finally:
             self._unlock_predictor(id)
 
-<<<<<<< HEAD
     def _unpack_old_args(self, from_data: dict, kwargs: dict, to_predict: Optional[Union[str, list]] = None) -> Tuple[pd.DataFrame, ProblemDefinition, bool]:
         if to_predict is not None:
             problem_definition = {'target': to_predict if isinstance(to_predict, str) else to_predict[0]}
@@ -87,70 +86,18 @@
         # Adapt kwargs to problem definition
         if 'timeseries_settings' in kwargs:
             problem_definition['timeseries_settings'] = kwargs['timeseries_settings']
-=======
-    def _setup_for_creation(self, name, original_name, company_id=None):
-        from mindsdb.interfaces.storage.db import session, Predictor
-
-        if name in self.predictor_cache:
-            del self.predictor_cache[name]
-        # Here for no particular reason, because we want to run this sometimes but not too often
-        self._invalidate_cached_predictors()
-
-        predictor_record = Predictor.query.filter_by(company_id=company_id, name=original_name).first()
-        if predictor_record is not None:
-            raise Exception(f'Predictor with name {original_name} already exists.')
-
-        predictor_dir = Path(self.config['paths']['predictors']).joinpath(name)
-        create_directory(predictor_dir)
-        predictor_record = Predictor(company_id=company_id, name=original_name, is_custom=False)
-
-        session.add(predictor_record)
-        session.commit()
-
-    def _try_outdate_db_status(self, predictor_record):
-        from mindsdb import __version__ as mindsdb_version
-        from mindsdb.interfaces.storage.db import session
-        from packaging import version
-
-        if predictor_record.update_status == 'update_failed':
-            return predictor_record
-
-        try:
-            if version.parse(predictor_record.mindsdb_version) < version.parse(mindsdb_version):
-                predictor_record.update_status = 'available'
-        except Exception:
-            # predictor.mindsdb_version can be None at begining of training
-            pass
-
-        session.commit()
-        return predictor_record
-
-    def create(self, name, company_id=None):
-        import mindsdb_native
->>>>>>> c4ba5335
 
         if 'stop_training_in_x_seconds' in kwargs:
             problem_definition['time_aim'] = kwargs['stop_training_in_x_seconds']
 
-<<<<<<< HEAD
         ds_cls = getattr(mindsdb_datasources, from_data['class'])
         ds = ds_cls(*from_data['args'], **from_data['kwargs'])
         df = ds.df
-=======
-        self._setup_for_creation(name, original_name, company_id=company_id)
-        predictor = mindsdb_native.Predictor(name=name, run_env={'trigger': 'mindsdb'})
-        return predictor
-
-    def learn_for_update(self, name, from_data, to_predict, datasource_id, kwargs={}, company_id=None):
-        kwargs['join_learn_process'] = True
-        return self.learn(name, from_data, to_predict, datasource_id, kwargs, company_id, False)
->>>>>>> c4ba5335
 
         return df, problem_definition, join_learn_process
 
     def learn(self, name: str, from_data: dict, to_predict: str, datasource_id: int, kwargs: dict, company_id: int) -> None:
         create_process_mark('learn')
-<<<<<<< HEAD
 
         df, problem_definition, join_learn_process = self._unpack_old_args(from_data, kwargs, to_predict)
         p = LearnProcess(df, ProblemDefinition.from_dict(problem_definition), name, company_id, datasource_id)
@@ -158,73 +105,6 @@
         if join_learn_process:
             p.join()
             p.close()
-=======
-        original_name = name
-        name = f'{company_id}@@@@@{name}'
-        join_learn_process = kwargs.get('join_learn_process', False)
-
-        if save:
-            self._setup_for_creation(name, original_name, company_id=company_id)
-
-        if self.ray_based:
-            run_learn(
-                name=name,
-                db_name=original_name,
-                from_data=from_data,
-                to_predict=to_predict,
-                kwargs=kwargs,
-                datasource_id=datasource_id,
-                company_id=company_id,
-                save=save
-            )
-        else:
-            p = LearnProcess(name, original_name, from_data, to_predict, kwargs, datasource_id, company_id, save)
-            p.start()
-            if join_learn_process is True:
-                p.join()
-                if p.exitcode != 0:
-                    delete_process_mark('learn')
-                    raise Exception('Learning process failed !')
-
-        delete_process_mark('learn')
-        return 0
-
-    def adjust(self, name, from_data, datasource_id, company_id=None):
-        from mindsdb.interfaces.model.learn_process import AdjustProcess, run_adjust
-        
-        create_process_mark('learn')
-        original_name = name
-        name = f'{company_id}@@@@@{name}'
-
-        join_learn_process = True
-
-        if self.ray_based:
-            run_adjust(
-                name=name,
-                db_name=original_name,
-                from_data=from_data,
-                datasource_id=datasource_id,
-                company_id=company_id
-            )
-        else:
-            p = AdjustProcess(name, original_name, from_data, datasource_id, company_id)
-            p.start()
-            if join_learn_process is True:
-                p.join()
-                if p.exitcode != 0:
-                    delete_process_mark('learn')
-                    raise Exception('Learning process failed !')
-
-        delete_process_mark('learn')
-        return 0
-
-    def predict(self, name, pred_format, when_data=None, kwargs={}, company_id=None):
-        from mindsdb_datasources import (FileDS, ClickhouseDS, MariaDS,
-                                         MySqlDS, PostgresDS, MSSQLDS, MongoDS,
-                                         SnowflakeDS, AthenaDS)
-        import mindsdb_native
-        from mindsdb.interfaces.storage.db import session, Predictor
->>>>>>> c4ba5335
 
     def predict(self, name: str, when_data: Union[dict, list, pd.DataFrame], pred_format: str, company_id: int):
         create_process_mark('predict')
@@ -297,18 +177,7 @@
         df = ds_cls(*ds['args'], **ds['kwargs']).df
         analysis = lightwood.analyze_dataset(df)
         delete_process_mark('analyse')
-<<<<<<< HEAD
         return analysis.to_dict()  # type: ignore
-=======
-        return analysis
-
-    def get_model_data(self, name, db_fix=True, company_id=None):
-        from mindsdb_native import F
-        from mindsdb_native.libs.constants.mindsdb import DATA_SUBTYPES
-        from mindsdb.interfaces.storage.db import session, Predictor, Datasource
-        import torch
-        import gc
->>>>>>> c4ba5335
 
     def get_model_data(self, name, company_id: int):
         if '@@@@@' in name:
@@ -319,64 +188,10 @@
         original_name = name
         name = f'{company_id}@@@@@{name}'
 
-<<<<<<< HEAD
         predictor_record = db.session.query(db.Predictor).filter_by(company_id=company_id, name=original_name).first()
         assert predictor_record is not None
 
         linked_db_ds = db.session.query(db.Datasource).filter_by(company_id=company_id, id=predictor_record.datasource_id).first()
-=======
-        predictor_record = Predictor.query.filter_by(company_id=company_id, name=original_name, is_custom=False).first()
-        linked_data_source = Datasource.query.filter_by(company_id=company_id, id=predictor_record.datasource_id).first()
-        predictor_record = self._try_outdate_db_status(predictor_record)
-        model = predictor_record.data
-        if model is None or model['status'] == 'training':
-            try:
-                self.fs_store.get(name, f'predictor_{company_id}_{predictor_record.id}', self.config['paths']['predictors'])
-                new_model_data = F.get_model_data(name)
-            except Exception:
-                new_model_data = None
-
-            try:
-                torch.cuda.empty_cache()
-            except Exception:
-                pass
-            gc.collect()
-
-            if predictor_record.data is None or (new_model_data is not None and len(new_model_data) > len(predictor_record.data)):
-                predictor_record.data = new_model_data
-                model = new_model_data
-                session.commit()
-
-            if predictor_record.data is None:
-                if new_model_data is None:
-                    predictor_record.data = {"name": original_name, "status": "error"}
-                    model = {"name": original_name, "status": "error"}
-                elif len(new_model_data) > len(predictor_record.data):
-                    predictor_record.data = new_model_data
-                    model = new_model_data
-                session.commit()
-
-        # Make some corrections for databases not to break when dealing with empty columns
-        if db_fix:
-            data_analysis = model['data_analysis_v2']
-            for column in model['columns']:
-                analysis = data_analysis.get(column)
-                if isinstance(analysis, dict) and (len(analysis) == 0 or analysis.get('empty', {}).get('is_empty', False)):
-                    data_analysis[column]['typing'] = {
-                        'data_subtype': DATA_SUBTYPES.INT
-                    }
-
-        model['created_at'] = str(parse_datetime(str(predictor_record.created_at).split('.')[0]))
-        model['updated_at'] = str(parse_datetime(str(predictor_record.updated_at).split('.')[0]))
-        model['predict'] = predictor_record.to_predict
-        model['update'] = predictor_record.update_status
-        model['name'] = predictor_record.name
-        model['data_source_name'] = linked_data_source.name if linked_data_source else None
-        return model
-
-    def get_models(self, company_id=None):
-        from mindsdb.interfaces.storage.db import session, Predictor
->>>>>>> c4ba5335
 
         # check update availability
         if version.parse(predictor_record.mindsdb_version) < version.parse(mindsdb_version):
@@ -398,7 +213,6 @@
 
     def get_models(self, company_id: int):
         models = []
-<<<<<<< HEAD
         for db_p in db.session.query(db.Predictor).filter_by(company_id=company_id):
             model_data = self.get_model_data(db_p.name, company_id=company_id)
             reduced_model_data = {}
@@ -417,34 +231,6 @@
                         reduced_model_data[k] = parse_datetime(str(reduced_model_data[k]))
 
             models.append(reduced_model_data)
-=======
-        predictor_records = Predictor.query.filter_by(company_id=company_id, is_custom=False)
-        predictor_names = [
-            x.name for x in predictor_records
-        ]
-        for model_name in predictor_names:
-            try:
-                model_data = self.get_model_data(model_name, db_fix=False, company_id=company_id)
-
-                reduced_model_data = {}
-
-                for k in ['name', 'version', 'is_active', 'predict', 'status', 'current_phase', 'accuracy', 'data_source', 'update', 'data_source_name']:
-                    reduced_model_data[k] = model_data.get(k, None)
-
-                for k in ['train_end_at', 'updated_at', 'created_at']:
-                    reduced_model_data[k] = model_data.get(k, None)
-                    if reduced_model_data[k] is not None:
-                        try:
-                            reduced_model_data[k] = parse_datetime(str(reduced_model_data[k]).split('.')[0])
-                        except Exception as e:
-                            # @TODO Does this ever happen
-                            log.error(f'Date parsing exception while parsing: {k} in get_models: ', e)
-                            reduced_model_data[k] = parse_datetime(str(reduced_model_data[k]))
-
-                models.append(reduced_model_data)
-            except Exception as e:
-                log.error(f"Can't list data for model: '{model_name}' when calling `get_models(), error: {e}`")
->>>>>>> c4ba5335
         return models
 
     def delete_model(self, name, company_id: int):
