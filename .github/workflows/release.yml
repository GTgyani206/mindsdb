--- conflicted
+++ resolved
@@ -8,30 +8,6 @@
       - 'README.md'
 
 jobs:
-
-<<<<<<< HEAD
-  # build_amis_packer:
-  #  #TODO: in the future migrate to https://github.com/hashicorp/packer-github-actions, when we can send config as an url
-  #     runs-on: ubuntu-latest
-  #     steps:
-  #     - uses: actions/checkout@v3.5.3
-  #     # Get clean environment variables via https://github.com/marketplace/actions/github-environment-variables-action
-  #     - uses: FranzDiebold/github-env-vars-action@v2
-  #     - name: Deploy AMI's
-  #       env:
-  #         ACCESS_KEY:  ${{ secrets.GH_ACCESS_KEY }}
-  #         AWS_ACCESS_KEY: ${{ secrets.AWS_ACCESS_KEY_ID }}
-  #         AWS_SECRET_KEY: ${{ secrets.AWS_SECRET_ACCESS_KEY }}
-  #       #NOTE: Send variables to packer build command or var file, because if using env in conf they are not vissible to build
-  #       run: |
-  #         curl -fsSL https://apt.releases.hashicorp.com/gpg | sudo apt-key add -
-  #         sudo apt-add-repository "deb [arch=amd64] https://apt.releases.hashicorp.com $(lsb_release -cs) main"
-  #         sudo apt-get install packer
-  #         git clone https://${ACCESS_KEY}@github.com/mindsdb/mindsdb_gateway
-  #         cd mindsdb_gateway/deployments
-  #         echo "Building AMIs for ${{ env.CI_REF_NAME }}"
-  #         sudo packer build -var "mindsdb_version=${{ env.CI_REF_NAME }}" -var "acces_key=$ACCESS_KEY" -var "aws_acces_key=$AWS_ACCESS_KEY" -var "aws_secret_key=$AWS_SECRET_KEY" -parallel-builds=2 config.json
-=======
   check-version:
     runs-on: [self-hosted, dev]
     if: github.actor != 'mindsdbadmin'
@@ -46,7 +22,6 @@
     - name: Check Version
       run: |
         PYTHONPATH=./ python tests/scripts/check_version.py ${{ env.CI_REF_NAME }} ${{ github.event.release.prerelease }}
-
 
   deploy_to_pypi:
     runs-on: [self-hosted, dev]
@@ -69,16 +44,12 @@
         # This uses the version string from __about__.py, which we checked matches the git tag above
         python setup.py sdist
         twine upload dist/*
->>>>>>> ad96a394
 
   deploy_to_dockerhub:
       # Build our docker images based on our bake file
       runs-on: [self-hosted, dev]
-<<<<<<< HEAD
-=======
       needs: check-version
       if: github.actor != 'mindsdbadmin'
->>>>>>> ad96a394
       steps:
         - uses: actions/checkout@v2
         # Get clean environment variables via https://github.com/marketplace/actions/github-environment-variables-action
